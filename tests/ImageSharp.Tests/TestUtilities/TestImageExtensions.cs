--- conflicted
+++ resolved
@@ -683,21 +683,11 @@
 
             referenceDecoder ??= TestEnvironment.GetReferenceDecoder(actualOutputFile);
 
-<<<<<<< HEAD
             using FileStream stream = File.OpenRead(actualOutputFile);
             using Image<TPixel> encodedImage = referenceDecoder.Decode<TPixel>(DecoderOptions.Default, stream, default);
 
             ImageComparer comparer = customComparer ?? ImageComparer.Exact;
             comparer.VerifySimilarity(encodedImage, image);
-=======
-            using (var encodedImage = Image.Load<TPixel>(actualOutputFile, referenceDecoder))
-            {
-                ImageComparer comparer = customComparer ?? ImageComparer.Exact;
-                comparer.VerifySimilarity(encodedImage, image);
-            }
-
-            return actualOutputFile;
->>>>>>> 1db6b213
         }
 
         internal static AllocatorBufferCapacityConfigurator LimitAllocatorBufferCapacity<TPixel>(
