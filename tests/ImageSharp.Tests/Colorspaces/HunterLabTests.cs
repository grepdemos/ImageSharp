--- conflicted
+++ resolved
@@ -9,18 +9,11 @@
 /// <summary>
 /// Tests the <see cref="HunterLab"/> struct.
 /// </summary>
+[Trait("Color", "Conversion")]
 public class HunterLabTests
 {
-<<<<<<< HEAD
-    /// <summary>
-    /// Tests the <see cref="HunterLab"/> struct.
-    /// </summary>
-    [Trait("Color", "Conversion")]
-    public class HunterLabTests
-=======
     [Fact]
     public void HunterLabConstructorAssignsFields()
->>>>>>> 5834c39c
     {
         const float l = 75F;
         const float a = -64F;
@@ -38,18 +31,6 @@
         var x = default(HunterLab);
         var y = new HunterLab(Vector3.One);
 
-<<<<<<< HEAD
-            Assert.True(default(HunterLab) == default);
-            Assert.True(new HunterLab(1, 0, 1) != default);
-            Assert.False(new HunterLab(1, 0, 1) == default);
-            Assert.Equal(default(HunterLab), default);
-            Assert.Equal(new HunterLab(1, 0, 1), new HunterLab(1, 0, 1));
-            Assert.Equal(new HunterLab(Vector3.One), new HunterLab(Vector3.One));
-            Assert.False(x.Equals(y));
-            Assert.False(x.Equals((object)y));
-            Assert.False(x.GetHashCode().Equals(y.GetHashCode()));
-        }
-=======
         Assert.True(default(HunterLab) == default(HunterLab));
         Assert.True(new HunterLab(1, 0, 1) != default(HunterLab));
         Assert.False(new HunterLab(1, 0, 1) == default(HunterLab));
@@ -59,6 +40,5 @@
         Assert.False(x.Equals(y));
         Assert.False(x.Equals((object)y));
         Assert.False(x.GetHashCode().Equals(y.GetHashCode()));
->>>>>>> 5834c39c
     }
 }