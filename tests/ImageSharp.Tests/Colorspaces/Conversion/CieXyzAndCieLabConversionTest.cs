--- conflicted
+++ resolved
@@ -1,10 +1,5 @@
-<<<<<<< HEAD
 // Copyright (c) Six Labors.
 // Licensed under the Apache License, Version 2.0.
-=======
-﻿// Copyright (c) Six Labors.
-// Licensed under the Six Labors Split License.
->>>>>>> 5834c39c
 
 using SixLabors.ImageSharp.ColorSpaces;
 using SixLabors.ImageSharp.ColorSpaces.Conversion;
@@ -18,6 +13,7 @@
 /// Test data generated using:
 /// <see href="http://www.brucelindbloom.com/index.html?ColorCalculator.html"/>
 /// </remarks>
+[Trait("Color", "Conversion")]
 public class CieXyzAndCieLabConversionTest
 {
     private static readonly ApproximateColorSpaceComparer ColorSpaceComparer = new ApproximateColorSpaceComparer(.0001F);
@@ -25,14 +21,6 @@
     /// <summary>
     /// Tests conversion from <see cref="CieLab"/> to <see cref="CieXyz"/> (<see cref="Illuminants.D65"/>).
     /// </summary>
-<<<<<<< HEAD
-    /// <remarks>
-    /// Test data generated using:
-    /// <see href="http://www.brucelindbloom.com/index.html?ColorCalculator.html"/>
-    /// </remarks>
-    [Trait("Color", "Conversion")]
-    public class CieXyzAndCieLabConversionTest
-=======
     [Theory]
     [InlineData(100, 0, 0, 0.95047, 1, 1.08883)]
     [InlineData(0, 0, 0, 0, 0, 0)]
@@ -43,7 +31,6 @@
     [InlineData(77.1234, -40.1235, 78.1120, 0.358530, 0.517372, 0.076273)]
     [InlineData(10, -400, 20, 0, 0.011260, 0)]
     public void Convert_Lab_to_Xyz(float l, float a, float b, float x, float y, float z)
->>>>>>> 5834c39c
     {
         // Arrange
         var input = new CieLab(l, a, b, Illuminants.D65);
