// Copyright (c) Six Labors.
// Licensed under the Six Labors Split License.

using SixLabors.ImageSharp.ColorSpaces;
using SixLabors.ImageSharp.ColorSpaces.Conversion;

namespace SixLabors.ImageSharp.Tests.Colorspaces.Conversion;

/// <summary>
/// Tests <see cref="CieLuv"/>-<see cref="HunterLab"/> conversions.
/// </summary>
public class CieLuvAndHunterLabConversionTests
{
    private static readonly ApproximateColorSpaceComparer ColorSpaceComparer = new ApproximateColorSpaceComparer(.0002F);
    private static readonly ColorSpaceConverter Converter = new ColorSpaceConverter();

    /// <summary>
    /// Tests conversion from <see cref="CieLuv"/> to <see cref="HunterLab"/>.
    /// </summary>
<<<<<<< HEAD
    [Trait("Color", "Conversion")]
    public class CieLuvAndHunterLabConversionTests
=======
    [Theory]
    [InlineData(0, 0, 0, 0, 0, 0)]
    [InlineData(36.0555, 93.6901, 10.01514, 30.19531, 46.4312, 11.16259)]
    public void Convert_CieLuv_to_HunterLab(float l, float u, float v, float l2, float a, float b)
>>>>>>> 5834c39c
    {
        // Arrange
        var input = new CieLuv(l, u, v);
        var expected = new HunterLab(l2, a, b);

        Span<CieLuv> inputSpan = new CieLuv[5];
        inputSpan.Fill(input);

        Span<HunterLab> actualSpan = new HunterLab[5];

        // Act
        var actual = Converter.ToHunterLab(input);
        Converter.Convert(inputSpan, actualSpan);

        // Assert
        Assert.Equal(expected, actual, ColorSpaceComparer);

        for (int i = 0; i < actualSpan.Length; i++)
        {
            Assert.Equal(expected, actualSpan[i], ColorSpaceComparer);
        }
    }

    /// <summary>
    /// Tests conversion from <see cref="HunterLab"/> to <see cref="CieLuv"/>.
    /// </summary>
    [Theory]
    [InlineData(0, 0, 0, 0, 0, 0)]
    [InlineData(30.19531, 46.4312, 11.16259, 36.0555, 93.6901, 10.01514)]
    public void Convert_HunterLab_to_CieLuv(float l2, float a, float b, float l, float u, float v)
    {
        // Arrange
        var input = new HunterLab(l2, a, b);
        var expected = new CieLuv(l, u, v);

        Span<HunterLab> inputSpan = new HunterLab[5];
        inputSpan.Fill(input);

        Span<CieLuv> actualSpan = new CieLuv[5];

        // Act
        var actual = Converter.ToCieLuv(input);
        Converter.Convert(inputSpan, actualSpan);

        // Assert
        Assert.Equal(expected, actual, ColorSpaceComparer);

        for (int i = 0; i < actualSpan.Length; i++)
        {
            Assert.Equal(expected, actualSpan[i], ColorSpaceComparer);
        }
    }
}<|MERGE_RESOLUTION|>--- conflicted
+++ resolved
@@ -9,6 +9,7 @@
 /// <summary>
 /// Tests <see cref="CieLuv"/>-<see cref="HunterLab"/> conversions.
 /// </summary>
+[Trait("Color", "Conversion")]
 public class CieLuvAndHunterLabConversionTests
 {
     private static readonly ApproximateColorSpaceComparer ColorSpaceComparer = new ApproximateColorSpaceComparer(.0002F);
@@ -17,15 +18,10 @@
     /// <summary>
     /// Tests conversion from <see cref="CieLuv"/> to <see cref="HunterLab"/>.
     /// </summary>
-<<<<<<< HEAD
-    [Trait("Color", "Conversion")]
-    public class CieLuvAndHunterLabConversionTests
-=======
     [Theory]
     [InlineData(0, 0, 0, 0, 0, 0)]
     [InlineData(36.0555, 93.6901, 10.01514, 30.19531, 46.4312, 11.16259)]
     public void Convert_CieLuv_to_HunterLab(float l, float u, float v, float l2, float a, float b)
->>>>>>> 5834c39c
     {
         // Arrange
         var input = new CieLuv(l, u, v);
