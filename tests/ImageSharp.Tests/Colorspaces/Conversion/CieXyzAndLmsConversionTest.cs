--- conflicted
+++ resolved
@@ -1,10 +1,5 @@
-<<<<<<< HEAD
 // Copyright (c) Six Labors.
 // Licensed under the Apache License, Version 2.0.
-=======
-﻿// Copyright (c) Six Labors.
-// Licensed under the Six Labors Split License.
->>>>>>> 5834c39c
 
 using SixLabors.ImageSharp.ColorSpaces;
 using SixLabors.ImageSharp.ColorSpaces.Conversion;
@@ -17,6 +12,7 @@
 /// <remarks>
 /// Test data generated using original colorful library.
 /// </remarks>
+[Trait("Color", "Conversion")]
 public class CieXyzAndLmsConversionTest
 {
     private static readonly ApproximateColorSpaceComparer ColorSpaceComparer = new ApproximateColorSpaceComparer(.0001F);
@@ -24,13 +20,6 @@
     /// <summary>
     /// Tests conversion from <see cref="CieXyz"/> (<see cref="Illuminants.D65"/>) to <see cref="Lms"/>.
     /// </summary>
-<<<<<<< HEAD
-    /// <remarks>
-    /// Test data generated using original colorful library.
-    /// </remarks>
-    [Trait("Color", "Conversion")]
-    public class CieXyzAndLmsConversionTest
-=======
     [Theory]
     [InlineData(0.941428535, 1.040417467, 1.089532651, 0.95047, 1, 1.08883)]
     [InlineData(0, 0, 0, 0, 0, 0)]
@@ -39,7 +28,6 @@
     [InlineData(-0.175737162, 0.039960061, 1.121059368, 0, 0, 1.08883)]
     [InlineData(0.2262677362, 0.0961411609, 0.0484570397, 0.216938, 0.150041, 0.048850)]
     public void Convert_Lms_to_CieXyz(float l, float m, float s, float x, float y, float z)
->>>>>>> 5834c39c
     {
         // Arrange
         var input = new Lms(l, m, s);
