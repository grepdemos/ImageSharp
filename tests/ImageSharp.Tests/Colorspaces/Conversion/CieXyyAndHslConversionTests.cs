// Copyright (c) Six Labors.
// Licensed under the Six Labors Split License.

using SixLabors.ImageSharp.ColorSpaces;
using SixLabors.ImageSharp.ColorSpaces.Conversion;

namespace SixLabors.ImageSharp.Tests.Colorspaces.Conversion;

/// <summary>
/// Tests <see cref="CieXyy"/>-<see cref="Hsl"/> conversions.
/// </summary>
public class CieXyyAndHslConversionTests
{
    private static readonly ApproximateColorSpaceComparer ColorSpaceComparer = new ApproximateColorSpaceComparer(.0002F);
    private static readonly ColorSpaceConverter Converter = new ColorSpaceConverter();

    /// <summary>
    /// Tests conversion from <see cref="CieXyy"/> to <see cref="Hsl"/>.
    /// </summary>
<<<<<<< HEAD
    [Trait("Color", "Conversion")]
    public class CieXyyAndHslConversionTests
=======
    [Theory]
    [InlineData(0, 0, 0, 0, 0, 0)]
    [InlineData(0.360555, 0.936901, 0.1001514, 120, 1, 0.211263)]
    public void Convert_CieXyy_to_Hsl(float x, float y, float yl, float h, float s, float l)
>>>>>>> 5834c39c
    {
        // Arrange
        var input = new CieXyy(x, y, yl);
        var expected = new Hsl(h, s, l);

        Span<CieXyy> inputSpan = new CieXyy[5];
        inputSpan.Fill(input);

        Span<Hsl> actualSpan = new Hsl[5];

        // Act
        var actual = Converter.ToHsl(input);
        Converter.Convert(inputSpan, actualSpan);

        // Assert
        Assert.Equal(expected, actual, ColorSpaceComparer);

        for (int i = 0; i < actualSpan.Length; i++)
        {
            Assert.Equal(expected, actualSpan[i], ColorSpaceComparer);
        }
    }

    /// <summary>
    /// Tests conversion from <see cref="Hsl"/> to <see cref="CieXyy"/>.
    /// </summary>
    [Theory]
    [InlineData(0, 0, 0, 0, 0, 0)]
    [InlineData(120, 1, 0.211263, 0.3, 0.6, 0.1067051)]
    public void Convert_Hsl_to_CieXyy(float h, float s, float l, float x, float y, float yl)
    {
        // Arrange
        var input = new Hsl(h, s, l);
        var expected = new CieXyy(x, y, yl);

        Span<Hsl> inputSpan = new Hsl[5];
        inputSpan.Fill(input);

        Span<CieXyy> actualSpan = new CieXyy[5];

        // Act
        CieXyy actual = Converter.ToCieXyy(input);
        Converter.Convert(inputSpan, actualSpan);

        // Assert
        Assert.Equal(expected, actual, ColorSpaceComparer);

        for (int i = 0; i < actualSpan.Length; i++)
        {
            Assert.Equal(expected, actualSpan[i], ColorSpaceComparer);
        }
    }
}<|MERGE_RESOLUTION|>--- conflicted
+++ resolved
@@ -9,6 +9,7 @@
 /// <summary>
 /// Tests <see cref="CieXyy"/>-<see cref="Hsl"/> conversions.
 /// </summary>
+[Trait("Color", "Conversion")]
 public class CieXyyAndHslConversionTests
 {
     private static readonly ApproximateColorSpaceComparer ColorSpaceComparer = new ApproximateColorSpaceComparer(.0002F);
@@ -17,15 +18,10 @@
     /// <summary>
     /// Tests conversion from <see cref="CieXyy"/> to <see cref="Hsl"/>.
     /// </summary>
-<<<<<<< HEAD
-    [Trait("Color", "Conversion")]
-    public class CieXyyAndHslConversionTests
-=======
     [Theory]
     [InlineData(0, 0, 0, 0, 0, 0)]
     [InlineData(0.360555, 0.936901, 0.1001514, 120, 1, 0.211263)]
     public void Convert_CieXyy_to_Hsl(float x, float y, float yl, float h, float s, float l)
->>>>>>> 5834c39c
     {
         // Arrange
         var input = new CieXyy(x, y, yl);
