// Copyright (c) Six Labors.
// Licensed under the Six Labors Split License.

using SixLabors.ImageSharp.ColorSpaces;
using SixLabors.ImageSharp.ColorSpaces.Conversion;

namespace SixLabors.ImageSharp.Tests.Colorspaces.Conversion;

/// <summary>
/// Tests <see cref="Rgb"/>-<see cref="Hsl"/> conversions.
/// </summary>
/// <remarks>
/// Test data generated using:
/// <see href="http://www.colorhexa.com"/>
/// <see href="http://www.rapidtables.com/convert/color/hsl-to-rgb"/>
/// </remarks>
public class RgbAndHslConversionTest
{
    private static readonly ColorSpaceConverter Converter = new ColorSpaceConverter();
    private static readonly ApproximateColorSpaceComparer ColorSpaceComparer = new ApproximateColorSpaceComparer(.0001F);

    /// <summary>
    /// Tests conversion from <see cref="Hsl"/> to <see cref="Rgb"/>.
    /// </summary>
<<<<<<< HEAD
    /// <remarks>
    /// Test data generated using:
    /// <see href="http://www.colorhexa.com"/>
    /// <see href="http://www.rapidtables.com/convert/color/hsl-to-rgb"/>
    /// </remarks>
    [Trait("Color", "Conversion")]
    public class RgbAndHslConversionTest
=======
    [Theory]
    [InlineData(0, 0, 0, 0, 0, 0)]
    [InlineData(0, 1, 1, 1, 1, 1)]
    [InlineData(360, 1, 1, 1, 1, 1)]
    [InlineData(0, 1, .5F, 1, 0, 0)]
    [InlineData(120, 1, .5F, 0, 1, 0)]
    [InlineData(240, 1, .5F, 0, 0, 1)]
    public void Convert_Hsl_To_Rgb(float h, float s, float l, float r, float g, float b)
>>>>>>> 5834c39c
    {
        // Arrange
        var input = new Hsl(h, s, l);
        var expected = new Rgb(r, g, b);

        Span<Hsl> inputSpan = new Hsl[5];
        inputSpan.Fill(input);

        Span<Rgb> actualSpan = new Rgb[5];

        // Act
        var actual = ColorSpaceConverter.ToRgb(input);
        ColorSpaceConverter.Convert(inputSpan, actualSpan);

        // Assert
        Assert.Equal(Rgb.DefaultWorkingSpace, actual.WorkingSpace, ColorSpaceComparer);
        Assert.Equal(expected, actual, ColorSpaceComparer);

        for (int i = 0; i < actualSpan.Length; i++)
        {
            Assert.Equal(expected, actualSpan[i], ColorSpaceComparer);
        }
    }

    /// <summary>
    /// Tests conversion from <see cref="Rgb"/> to <see cref="Hsl"/>.
    /// </summary>
    [Theory]
    [InlineData(0, 0, 0, 0, 0, 0)]
    [InlineData(1, 1, 1, 0, 0, 1)]
    [InlineData(1, 0, 0, 0, 1, .5F)]
    [InlineData(0, 1, 0, 120, 1, .5F)]
    [InlineData(0, 0, 1, 240, 1, .5F)]
    [InlineData(0.7, 0.8, 0.6, 90, 0.3333, 0.7F)]
    public void Convert_Rgb_To_Hsl(float r, float g, float b, float h, float s, float l)
    {
        // Arrange
        var input = new Rgb(r, g, b);
        var expected = new Hsl(h, s, l);

        Span<Rgb> inputSpan = new Rgb[5];
        inputSpan.Fill(input);

        Span<Hsl> actualSpan = new Hsl[5];

        // Act
        var actual = ColorSpaceConverter.ToHsl(input);
        ColorSpaceConverter.Convert(inputSpan, actualSpan);

        // Assert
        Assert.Equal(expected, actual, ColorSpaceComparer);

        for (int i = 0; i < actualSpan.Length; i++)
        {
            Assert.Equal(expected, actualSpan[i], ColorSpaceComparer);
        }
    }
}<|MERGE_RESOLUTION|>--- conflicted
+++ resolved
@@ -14,6 +14,7 @@
 /// <see href="http://www.colorhexa.com"/>
 /// <see href="http://www.rapidtables.com/convert/color/hsl-to-rgb"/>
 /// </remarks>
+[Trait("Color", "Conversion")]
 public class RgbAndHslConversionTest
 {
     private static readonly ColorSpaceConverter Converter = new ColorSpaceConverter();
@@ -22,15 +23,6 @@
     /// <summary>
     /// Tests conversion from <see cref="Hsl"/> to <see cref="Rgb"/>.
     /// </summary>
-<<<<<<< HEAD
-    /// <remarks>
-    /// Test data generated using:
-    /// <see href="http://www.colorhexa.com"/>
-    /// <see href="http://www.rapidtables.com/convert/color/hsl-to-rgb"/>
-    /// </remarks>
-    [Trait("Color", "Conversion")]
-    public class RgbAndHslConversionTest
-=======
     [Theory]
     [InlineData(0, 0, 0, 0, 0, 0)]
     [InlineData(0, 1, 1, 1, 1, 1)]
@@ -39,7 +31,6 @@
     [InlineData(120, 1, .5F, 0, 1, 0)]
     [InlineData(240, 1, .5F, 0, 0, 1)]
     public void Convert_Hsl_To_Rgb(float h, float s, float l, float r, float g, float b)
->>>>>>> 5834c39c
     {
         // Arrange
         var input = new Hsl(h, s, l);
