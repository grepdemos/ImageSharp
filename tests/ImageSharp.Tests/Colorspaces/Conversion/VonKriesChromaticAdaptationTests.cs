--- conflicted
+++ resolved
@@ -6,15 +6,11 @@
 
 namespace SixLabors.ImageSharp.Tests.Colorspaces.Conversion;
 
+[Trait("Color", "Conversion")]
 public class VonKriesChromaticAdaptationTests
 {
-<<<<<<< HEAD
-    [Trait("Color", "Conversion")]
-    public class VonKriesChromaticAdaptationTests
-=======
     private static readonly ApproximateColorSpaceComparer ColorSpaceComparer = new ApproximateColorSpaceComparer(.0001F);
     public static readonly TheoryData<CieXyz, CieXyz> WhitePoints = new TheoryData<CieXyz, CieXyz>
->>>>>>> 5834c39c
     {
         { CieLuv.DefaultWhitePoint, CieLab.DefaultWhitePoint },
         { CieLuv.DefaultWhitePoint, CieLuv.DefaultWhitePoint }
