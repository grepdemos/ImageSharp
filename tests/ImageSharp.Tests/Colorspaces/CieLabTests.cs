--- conflicted
+++ resolved
@@ -9,18 +9,11 @@
 /// <summary>
 /// Tests the <see cref="CieLab"/> struct.
 /// </summary>
+[Trait("Color", "Conversion")]
 public class CieLabTests
 {
-<<<<<<< HEAD
-    /// <summary>
-    /// Tests the <see cref="CieLab"/> struct.
-    /// </summary>
-    [Trait("Color", "Conversion")]
-    public class CieLabTests
-=======
     [Fact]
     public void CieLabConstructorAssignsFields()
->>>>>>> 5834c39c
     {
         const float l = 75F;
         const float a = -64F;
@@ -38,19 +31,6 @@
         var x = default(CieLab);
         var y = new CieLab(Vector3.One);
 
-<<<<<<< HEAD
-            Assert.True(default == default(CieLab));
-            Assert.True(new CieLab(1, 0, 1) != default);
-            Assert.False(new CieLab(1, 0, 1) == default);
-            Assert.Equal(default(CieLab), default);
-            Assert.Equal(new CieLab(1, 0, 1), new CieLab(1, 0, 1));
-            Assert.Equal(new CieLab(Vector3.One), new CieLab(Vector3.One));
-            Assert.False(x.Equals(y));
-            Assert.False(new CieLab(1, 0, 1) == default);
-            Assert.False(x.Equals((object)y));
-            Assert.False(x.GetHashCode().Equals(y.GetHashCode()));
-        }
-=======
         Assert.True(default(CieLab) == default(CieLab));
         Assert.True(new CieLab(1, 0, 1) != default(CieLab));
         Assert.False(new CieLab(1, 0, 1) == default(CieLab));
@@ -61,6 +41,5 @@
         Assert.False(new CieLab(1, 0, 1) == default(CieLab));
         Assert.False(x.Equals((object)y));
         Assert.False(x.GetHashCode().Equals(y.GetHashCode()));
->>>>>>> 5834c39c
     }
 }