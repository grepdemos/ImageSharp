// Copyright (c) Six Labors.
// Licensed under the Apache License, Version 2.0.

using System.Linq;

// ReSharper disable InconsistentNaming
// ReSharper disable MemberHidesStaticFromOuterClass
namespace SixLabors.ImageSharp.Tests
{
    /// <summary>
    /// Class that contains all the relative test image paths in the TestImages/Formats directory.
    /// Use with <see cref="WithFileAttribute"/>, <see cref="WithFileCollectionAttribute"/>.
    /// </summary>
    public static class TestImages
    {
        public static class Png
        {
            public const string P1 = "Png/pl.png";
            public const string Pd = "Png/pd.png";
            public const string Blur = "Png/blur.png";
            public const string Indexed = "Png/indexed.png";
            public const string Splash = "Png/splash.png";
            public const string Cross = "Png/cross.png";
            public const string Powerpoint = "Png/pp.png";
            public const string SplashInterlaced = "Png/splash-interlaced.png";
            public const string Interlaced = "Png/interlaced.png";
            public const string Palette8Bpp = "Png/palette-8bpp.png";
            public const string Bpp1 = "Png/bpp1.png";
            public const string Gray4Bpp = "Png/gray_4bpp.png";
            public const string L16Bit = "Png/gray-16.png";
            public const string GrayA8Bit = "Png/gray-alpha-8.png";
            public const string GrayA8BitInterlaced = "Png/rollsroyce.png";
            public const string GrayAlpha1BitInterlaced = "Png/iftbbn0g01.png";
            public const string GrayAlpha2BitInterlaced = "Png/iftbbn0g02.png";
            public const string Gray4BitInterlaced = "Png/iftbbn0g04.png";
            public const string GrayAlpha16Bit = "Png/gray-alpha-16.png";
            public const string GrayTrns16BitInterlaced = "Png/gray-16-tRNS-interlaced.png";
            public const string Rgb24BppTrans = "Png/rgb-8-tRNS.png";
            public const string Rgb48Bpp = "Png/rgb-48bpp.png";
            public const string Rgb48BppInterlaced = "Png/rgb-48bpp-interlaced.png";
            public const string Rgb48BppTrans = "Png/rgb-16-tRNS.png";
            public const string Rgba64Bpp = "Png/rgb-16-alpha.png";
            public const string ColorsSaturationLightness = "Png/colors-saturation-lightness.png";
            public const string CalliphoraPartial = "Png/CalliphoraPartial.png";
            public const string CalliphoraPartialGrayscale = "Png/CalliphoraPartialGrayscale.png";
            public const string Bike = "Png/Bike.png";
            public const string BikeGrayscale = "Png/BikeGrayscale.png";
            public const string SnakeGame = "Png/SnakeGame.png";
            public const string Icon = "Png/icon.png";
            public const string Kaboom = "Png/kaboom.png";
            public const string PDSrc = "Png/pd-source.png";
            public const string PDDest = "Png/pd-dest.png";
            public const string Gray1BitTrans = "Png/gray-1-trns.png";
            public const string Gray2BitTrans = "Png/gray-2-tRNS.png";
            public const string Gray4BitTrans = "Png/gray-4-tRNS.png";
            public const string L8BitTrans = "Png/gray-8-tRNS.png";
            public const string LowColorVariance = "Png/low-variance.png";
            public const string PngWithMetadata = "Png/PngWithMetaData.png";
            public const string InvalidTextData = "Png/InvalidTextData.png";
            public const string David = "Png/david.png";

            // Filtered test images from http://www.schaik.com/pngsuite/pngsuite_fil_png.html
            public const string Filter0 = "Png/filter0.png";
            public const string Filter1 = "Png/filter1.png";
            public const string Filter2 = "Png/filter2.png";
            public const string Filter3 = "Png/filter3.png";
            public const string Filter4 = "Png/filter4.png";

            // Paletted images also from http://www.schaik.com/pngsuite/pngsuite_fil_png.html
            public const string PalettedTwoColor = "Png/basn3p01.png";
            public const string PalettedFourColor = "Png/basn3p02.png";
            public const string PalettedSixteenColor = "Png/basn3p04.png";
            public const string Paletted256Colors = "Png/basn3p08.png";

            // Filter changing per scanline
            public const string FilterVar = "Png/filterVar.png";

            public const string VimImage1 = "Png/vim16x16_1.png";
            public const string VimImage2 = "Png/vim16x16_2.png";

            public const string VersioningImage1 = "Png/versioning-1_1.png";
            public const string VersioningImage2 = "Png/versioning-1_2.png";

            public const string Banner7Adam7InterlaceMode = "Png/banner7-adam.png";
            public const string Banner8Index = "Png/banner8-index.png";

            public const string Ratio1x4 = "Png/ratio-1x4.png";
            public const string Ratio4x1 = "Png/ratio-4x1.png";

            public const string Ducky = "Png/ducky.png";
            public const string Rainbow = "Png/rainbow.png";

            public const string Bradley01 = "Png/Bradley01.png";
            public const string Bradley02 = "Png/Bradley02.png";

            // Issue 1014: https://github.com/SixLabors/ImageSharp/issues/1014
            public const string Issue1014_1 = "Png/issues/Issue_1014_1.png";
            public const string Issue1014_2 = "Png/issues/Issue_1014_2.png";
            public const string Issue1014_3 = "Png/issues/Issue_1014_3.png";
            public const string Issue1014_4 = "Png/issues/Issue_1014_4.png";
            public const string Issue1014_5 = "Png/issues/Issue_1014_5.png";
            public const string Issue1014_6 = "Png/issues/Issue_1014_6.png";

            // Issue 1127: https://github.com/SixLabors/ImageSharp/issues/1127
            public const string Issue1127 = "Png/issues/Issue_1127.png";

            // Issue 1177: https://github.com/SixLabors/ImageSharp/issues/1177
            public const string Issue1177_1 = "Png/issues/Issue_1177_1.png";
            public const string Issue1177_2 = "Png/issues/Issue_1177_2.png";

            // Issue 935: https://github.com/SixLabors/ImageSharp/issues/935
            public const string Issue935 = "Png/issues/Issue_935.png";

            public static class Bad
            {
                public const string MissingDataChunk = "Png/xdtn0g01.png";
                public const string CorruptedChunk = "Png/big-corrupted-chunk.png";

                // Zlib errors.
                public const string ZlibOverflow = "Png/zlib-overflow.png";
                public const string ZlibOverflow2 = "Png/zlib-overflow2.png";
                public const string ZlibZtxtBadHeader = "Png/zlib-ztxt-bad-header.png";

                // Odd chunk lengths
                public const string ChunkLength1 = "Png/chunklength1.png";
                public const string ChunkLength2 = "Png/chunklength2.png";

                // Issue 1047: https://github.com/SixLabors/ImageSharp/issues/1047
                public const string Issue1047_BadEndChunk = "Png/issues/Issue_1047.png";

                // Issue 410: https://github.com/SixLabors/ImageSharp/issues/410
                public const string Issue410_MalformedApplePng = "Png/issues/Issue_410.png";

                // Bad bit depth.
                public const string BitDepthZero = "Png/xd0n2c08.png";
                public const string BitDepthThree = "Png/xd3n2c08.png";

                // Invalid color type.
                public const string ColorTypeOne = "Png/xc1n0g08.png";
                public const string ColorTypeNine = "Png/xc9n2c08.png";
            }

            public static readonly string[] All =
            {
                P1, Pd, Blur, Splash, Cross,
                Powerpoint, SplashInterlaced, Interlaced,
                Filter0, Filter1, Filter2, Filter3, Filter4,
                FilterVar, VimImage1, VimImage2, VersioningImage1,
                VersioningImage2, Ratio4x1, Ratio1x4
            };
        }

        public static class Jpeg
        {
            public static class Progressive
            {
                public const string Fb = "Jpg/progressive/fb.jpg";
                public const string Progress = "Jpg/progressive/progress.jpg";
                public const string Festzug = "Jpg/progressive/Festzug.jpg";

                public static class Bad
                {
                    public const string BadEOF = "Jpg/progressive/BadEofProgressive.jpg";
                    public const string ExifUndefType = "Jpg/progressive/ExifUndefType.jpg";
                }

                public static readonly string[] All = { Fb, Progress, Festzug };
            }

            public static class Baseline
            {
                public static class Bad
                {
                    public const string BadEOF = "Jpg/baseline/badeof.jpg";
                    public const string BadRST = "Jpg/baseline/badrst.jpg";
                }

                public const string Cmyk = "Jpg/baseline/cmyk.jpg";
                public const string Exif = "Jpg/baseline/exif.jpg";
                public const string Floorplan = "Jpg/baseline/Floorplan.jpg";
                public const string Calliphora = "Jpg/baseline/Calliphora.jpg";
                public const string Ycck = "Jpg/baseline/ycck.jpg";
                public const string Turtle420 = "Jpg/baseline/turtle.jpg";
                public const string GammaDalaiLamaGray = "Jpg/baseline/gamma_dalai_lama_gray.jpg";
                public const string Hiyamugi = "Jpg/baseline/Hiyamugi.jpg";
                public const string Snake = "Jpg/baseline/Snake.jpg";
                public const string Lake = "Jpg/baseline/Lake.jpg";
                public const string Jpeg400 = "Jpg/baseline/jpeg400jfif.jpg";
                public const string Jpeg420Exif = "Jpg/baseline/jpeg420exif.jpg";
                public const string Jpeg444 = "Jpg/baseline/jpeg444.jpg";
                public const string Jpeg420Small = "Jpg/baseline/jpeg420small.jpg";
                public const string Testorig420 = "Jpg/baseline/testorig.jpg";
                public const string MultiScanBaselineCMYK = "Jpg/baseline/MultiScanBaselineCMYK.jpg";
                public const string Ratio1x1 = "Jpg/baseline/ratio-1x1.jpg";
                public const string LowContrast = "Jpg/baseline/AsianCarvingLowContrast.jpg";
                public const string Testorig12bit = "Jpg/baseline/testorig12.jpg";
                public const string YcckSubsample1222 = "Jpg/baseline/ycck-subsample-1222.jpg";
                public const string Iptc = "Jpg/baseline/iptc.jpg";
                public const string App13WithEmptyIptc = "Jpg/baseline/iptc-psAPP13-wIPTCempty.jpg";
                public const string HistogramEqImage = "Jpg/baseline/640px-Unequalized_Hawkes_Bay_NZ.jpg";

                public static readonly string[] All =
                {
                    Cmyk, Ycck, Exif, Floorplan,
                    Calliphora, Turtle420, GammaDalaiLamaGray,
                    Hiyamugi, Jpeg400, Jpeg420Exif, Jpeg444,
                    Ratio1x1, Testorig12bit, YcckSubsample1222
                };
            }

            public static class Issues
            {
                public const string CriticalEOF214 = "Jpg/issues/Issue214-CriticalEOF.jpg";
                public const string MissingFF00ProgressiveGirl159 = "Jpg/issues/Issue159-MissingFF00-Progressive-Girl.jpg";
                public const string MissingFF00ProgressiveBedroom159 = "Jpg/issues/Issue159-MissingFF00-Progressive-Bedroom.jpg";
                public const string BadCoeffsProgressive178 = "Jpg/issues/Issue178-BadCoeffsProgressive-Lemon.jpg";
                public const string BadZigZagProgressive385 = "Jpg/issues/Issue385-BadZigZag-Progressive.jpg";
                public const string MultiHuffmanBaseline394 = "Jpg/issues/Issue394-MultiHuffmanBaseline-Speakers.jpg";
                public const string NoEoiProgressive517 = "Jpg/issues/Issue517-No-EOI-Progressive.jpg";
                public const string BadRstProgressive518 = "Jpg/issues/Issue518-Bad-RST-Progressive.jpg";
                public const string InvalidCast520 = "Jpg/issues/Issue520-InvalidCast.jpg";
                public const string DhtHasWrongLength624 = "Jpg/issues/Issue624-DhtHasWrongLength-Progressive-N.jpg";
                public const string ExifDecodeOutOfRange694 = "Jpg/issues/Issue694-Decode-Exif-OutOfRange.jpg";
                public const string InvalidEOI695 = "Jpg/issues/Issue695-Invalid-EOI.jpg";
                public const string ExifResizeOutOfRange696 = "Jpg/issues/Issue696-Resize-Exif-OutOfRange.jpg";
                public const string InvalidAPP0721 = "Jpg/issues/Issue721-InvalidAPP0.jpg";
                public const string OrderedInterleavedProgressive723A = "Jpg/issues/Issue723-Ordered-Interleaved-Progressive-A.jpg";
                public const string OrderedInterleavedProgressive723B = "Jpg/issues/Issue723-Ordered-Interleaved-Progressive-B.jpg";
                public const string OrderedInterleavedProgressive723C = "Jpg/issues/Issue723-Ordered-Interleaved-Progressive-C.jpg";
                public const string ExifGetString750Transform = "Jpg/issues/issue750-exif-tranform.jpg";
                public const string ExifGetString750Load = "Jpg/issues/issue750-exif-load.jpg";
                public const string IncorrectQuality845 = "Jpg/issues/Issue845-Incorrect-Quality99.jpg";
                public const string IncorrectColorspace855 = "Jpg/issues/issue855-incorrect-colorspace.jpg";
                public const string IncorrectResize1006 = "Jpg/issues/issue1006-incorrect-resize.jpg";
                public const string ExifResize1049 = "Jpg/issues/issue1049-exif-resize.jpg";
                public const string BadSubSampling1076 = "Jpg/issues/issue-1076-invalid-subsampling.jpg";
                public const string IdentifyMultiFrame1211 = "Jpg/issues/issue-1221-identify-multi-frame.jpg";

                public static class Fuzz
                {
                    public const string NullReferenceException797 = "Jpg/issues/fuzz/Issue797-NullReferenceException.jpg";
                    public const string AccessViolationException798 = "Jpg/issues/fuzz/Issue798-AccessViolationException.jpg";
                    public const string DivideByZeroException821 = "Jpg/issues/fuzz/Issue821-DivideByZeroException.jpg";
                    public const string DivideByZeroException822 = "Jpg/issues/fuzz/Issue822-DivideByZeroException.jpg";
                    public const string NullReferenceException823 = "Jpg/issues/fuzz/Issue823-NullReferenceException.jpg";
                    public const string IndexOutOfRangeException824A = "Jpg/issues/fuzz/Issue824-IndexOutOfRangeException-A.jpg";
                    public const string IndexOutOfRangeException824B = "Jpg/issues/fuzz/Issue824-IndexOutOfRangeException-B.jpg";
                    public const string IndexOutOfRangeException824C = "Jpg/issues/fuzz/Issue824-IndexOutOfRangeException-C.jpg";
                    public const string IndexOutOfRangeException824D = "Jpg/issues/fuzz/Issue824-IndexOutOfRangeException-D.jpg";
                    public const string IndexOutOfRangeException824E = "Jpg/issues/fuzz/Issue824-IndexOutOfRangeException-E.jpg";
                    public const string IndexOutOfRangeException824F = "Jpg/issues/fuzz/Issue824-IndexOutOfRangeException-F.jpg";
                    public const string IndexOutOfRangeException824G = "Jpg/issues/fuzz/Issue824-IndexOutOfRangeException-G.jpg";
                    public const string IndexOutOfRangeException824H = "Jpg/issues/fuzz/Issue824-IndexOutOfRangeException-H.jpg";
                    public const string ArgumentOutOfRangeException825A = "Jpg/issues/fuzz/Issue825-ArgumentOutOfRangeException-A.jpg";
                    public const string ArgumentOutOfRangeException825B = "Jpg/issues/fuzz/Issue825-ArgumentOutOfRangeException-B.jpg";
                    public const string ArgumentOutOfRangeException825C = "Jpg/issues/fuzz/Issue825-ArgumentOutOfRangeException-C.jpg";
                    public const string ArgumentOutOfRangeException825D = "Jpg/issues/fuzz/Issue825-ArgumentOutOfRangeException-D.jpg";
                    public const string ArgumentException826A = "Jpg/issues/fuzz/Issue826-ArgumentException-A.jpg";
                    public const string ArgumentException826B = "Jpg/issues/fuzz/Issue826-ArgumentException-B.jpg";
                    public const string ArgumentException826C = "Jpg/issues/fuzz/Issue826-ArgumentException-C.jpg";
                    public const string AccessViolationException827 = "Jpg/issues/fuzz/Issue827-AccessViolationException.jpg";
                    public const string ExecutionEngineException839 = "Jpg/issues/fuzz/Issue839-ExecutionEngineException.jpg";
                    public const string AccessViolationException922 = "Jpg/issues/fuzz/Issue922-AccessViolationException.jpg";
                }
            }

            public static readonly string[] All = Baseline.All.Concat(Progressive.All).ToArray();

            public static class BenchmarkSuite
            {
                public const string Jpeg400_SmallMonochrome = Baseline.Jpeg400;
                public const string Jpeg420Exif_MidSizeYCbCr = Baseline.Jpeg420Exif;
                public const string Lake_Small444YCbCr = Baseline.Lake;

                // A few large images from the "issues" set are actually very useful for benchmarking:
                public const string MissingFF00ProgressiveBedroom159_MidSize420YCbCr = Issues.MissingFF00ProgressiveBedroom159;
                public const string BadRstProgressive518_Large444YCbCr = Issues.BadRstProgressive518;
                public const string ExifGetString750Transform_Huge420YCbCr = Issues.ExifGetString750Transform;
            }
        }

        public static class Bmp
        {
            // Note: The inverted images have been generated by altering the BitmapInfoHeader using a hex editor.
            // As such, the expected pixel output will be the reverse of the unaltered equivalent images.
            public const string Car = "Bmp/Car.bmp";
            public const string F = "Bmp/F.bmp";
            public const string NegHeight = "Bmp/neg_height.bmp";
            public const string CoreHeader = "Bmp/BitmapCoreHeaderQR.bmp";
            public const string V5Header = "Bmp/BITMAPV5HEADER.bmp";
            public const string RLE24 = "Bmp/rgb24rle24.bmp";
            public const string RLE24Cut = "Bmp/rle24rlecut.bmp";
            public const string RLE24Delta = "Bmp/rle24rlecut.bmp";
            public const string RLE8 = "Bmp/RunLengthEncoded.bmp";
            public const string RLE8Cut = "Bmp/pal8rlecut.bmp";
            public const string RLE8Delta = "Bmp/pal8rletrns.bmp";
            public const string Rle8Delta320240 = "Bmp/rle8-delta-320x240.bmp";
            public const string Rle8Blank160120 = "Bmp/rle8-blank-160x120.bmp";
            public const string RLE8Inverted = "Bmp/RunLengthEncoded-inverted.bmp";
            public const string RLE4 = "Bmp/pal4rle.bmp";
            public const string RLE4Cut = "Bmp/pal4rlecut.bmp";
            public const string RLE4Delta = "Bmp/pal4rletrns.bmp";
            public const string Rle4Delta320240 = "Bmp/rle4-delta-320x240.bmp";
            public const string Bit1 = "Bmp/pal1.bmp";
            public const string Bit1Pal1 = "Bmp/pal1p1.bmp";
            public const string Bit4 = "Bmp/pal4.bmp";
            public const string Bit8 = "Bmp/test8.bmp";
            public const string Bit8Gs = "Bmp/pal8gs.bmp";
            public const string Bit8Inverted = "Bmp/test8-inverted.bmp";
            public const string Bit16 = "Bmp/test16.bmp";
            public const string Bit16Inverted = "Bmp/test16-inverted.bmp";
            public const string Bit32Rgb = "Bmp/rgb32.bmp";
            public const string Bit32Rgba = "Bmp/rgba32.bmp";
            public const string Rgb16 = "Bmp/rgb16.bmp";

            // Note: This format can be called OS/2 BMPv1, or Windows BMPv2
            public const string WinBmpv2 = "Bmp/pal8os2v1_winv2.bmp";

            public const string WinBmpv3 = "Bmp/rgb24.bmp";
            public const string WinBmpv4 = "Bmp/pal8v4.bmp";
            public const string WinBmpv5 = "Bmp/pal8v5.bmp";
            public const string Bit8Palette4 = "Bmp/pal8-0.bmp";
            public const string Os2v2Short = "Bmp/pal8os2v2-16.bmp";
            public const string Os2v2 = "Bmp/pal8os2v2.bmp";
            public const string Os2BitmapArray = "Bmp/ba-bm.bmp";
            public const string Os2BitmapArray9s = "Bmp/9S.BMP";
            public const string Os2BitmapArrayDiamond = "Bmp/DIAMOND.BMP";
            public const string Os2BitmapArrayMarble = "Bmp/GMARBLE.BMP";
            public const string Os2BitmapArraySkater = "Bmp/SKATER.BMP";
            public const string Os2BitmapArraySpade = "Bmp/SPADE.BMP";
            public const string Os2BitmapArraySunflower = "Bmp/SUNFLOW.BMP";
            public const string Os2BitmapArrayWarpd = "Bmp/WARPD.BMP";
            public const string Os2BitmapArrayPines = "Bmp/PINES.BMP";
            public const string LessThanFullSizedPalette = "Bmp/pal8os2sp.bmp";
            public const string Pal8Offset = "Bmp/pal8offs.bmp";
            public const string OversizedPalette = "Bmp/pal8oversizepal.bmp";
            public const string Rgb24LargePalette = "Bmp/rgb24largepal.bmp";
            public const string InvalidPaletteSize = "Bmp/invalidPaletteSize.bmp";
            public const string Rgb24jpeg = "Bmp/rgb24jpeg.bmp";
            public const string Rgb24png = "Bmp/rgb24png.bmp";
            public const string Rgba32v4 = "Bmp/rgba32v4.bmp";

            // Bitmap images with compression type BITFIELDS.
            public const string Rgb32bfdef = "Bmp/rgb32bfdef.bmp";
            public const string Rgb32bf = "Bmp/rgb32bf.bmp";
            public const string Rgb16bfdef = "Bmp/rgb16bfdef.bmp";
            public const string Rgb16565 = "Bmp/rgb16-565.bmp";
            public const string Rgb16565pal = "Bmp/rgb16-565pal.bmp";
            public const string Issue735 = "Bmp/issue735.bmp";
            public const string Rgba32bf56AdobeV3 = "Bmp/rgba32h56.bmp";
            public const string Rgb32h52AdobeV3 = "Bmp/rgb32h52.bmp";
            public const string Rgba321010102 = "Bmp/rgba32-1010102.bmp";
            public const string RgbaAlphaBitfields = "Bmp/rgba32abf.bmp";

            public static readonly string[] BitFields =
            {
                  Rgb32bfdef,
                  Rgb32bf,
                  Rgb16565,
                  Rgb16bfdef,
                  Rgb16565pal,
                  Issue735,
            };

            public static readonly string[] Miscellaneous =
            {
                Car,
                F,
                NegHeight
            };

            public static readonly string[] Benchmark =
            {
                Car,
                F,
                NegHeight,
                CoreHeader,
                V5Header,
                RLE4,
                RLE8,
                RLE8Inverted,
                Bit1,
                Bit1Pal1,
                Bit4,
                Bit8,
                Bit8Inverted,
                Bit16,
                Bit16Inverted,
                Bit32Rgb
            };
        }

        public static class Gif
        {
            public const string Rings = "Gif/rings.gif";
            public const string Giphy = "Gif/giphy.gif";
            public const string Cheers = "Gif/cheers.gif";
            public const string Receipt = "Gif/receipt.gif";
            public const string Trans = "Gif/trans.gif";
            public const string Kumin = "Gif/kumin.gif";
            public const string Leo = "Gif/leo.gif";
            public const string Ratio4x1 = "Gif/base_4x1.gif";
            public const string Ratio1x4 = "Gif/base_1x4.gif";
            public const string LargeComment = "Gif/large_comment.gif";
            public const string GlobalQuantizationTest = "Gif/GlobalQuantizationTest.gif";

            // Test images from https://github.com/robert-ancell/pygif/tree/master/test-suite
            public const string ZeroSize = "Gif/image-zero-size.gif";
            public const string ZeroHeight = "Gif/image-zero-height.gif";
            public const string ZeroWidth = "Gif/image-zero-width.gif";
            public const string MaxWidth = "Gif/max-width.gif";
            public const string MaxHeight = "Gif/max-height.gif";

            public static class Issues
            {
                public const string BadAppExtLength = "Gif/issues/issue405_badappextlength252.gif";
                public const string BadAppExtLength_2 = "Gif/issues/issue405_badappextlength252-2.gif";
                public const string BadDescriptorWidth = "Gif/issues/issue403_baddescriptorwidth.gif";
                public const string Issue1505 = "Gif/issues/issue1505_argumentoutofrange.png";
                public const string Issue1530 = "Gif/issues/issue1530.gif";
            }

            public static readonly string[] All = { Rings, Giphy, Cheers, Trans, Kumin, Leo, Ratio4x1, Ratio1x4 };
        }

        public static class Tga
        {
            public const string Gray8BitTopLeft = "Tga/grayscale_UL.tga";
            public const string Gray8BitTopRight = "Tga/grayscale_UR.tga";
            public const string Gray8BitBottomLeft = "Tga/targa_8bit.tga";
            public const string Gray8BitBottomRight = "Tga/grayscale_LR.tga";

            public const string Gray8BitRleTopLeft = "Tga/grayscale_rle_UL.tga";
            public const string Gray8BitRleTopRight = "Tga/grayscale_rle_UR.tga";
            public const string Gray8BitRleBottomLeft = "Tga/targa_8bit_rle.tga";
            public const string Gray8BitRleBottomRight = "Tga/grayscale_rle_LR.tga";

            public const string Bit15 = "Tga/rgb15.tga";
            public const string Bit15Rle = "Tga/rgb15rle.tga";
            public const string Bit16BottomLeft = "Tga/targa_16bit.tga";
            public const string Bit16PalRle = "Tga/ccm8.tga";
            public const string Bit16RleBottomLeft = "Tga/targa_16bit_rle.tga";
            public const string Bit16PalBottomLeft = "Tga/targa_16bit_pal.tga";

            public const string Gray16BitTopLeft = "Tga/grayscale_a_UL.tga";
            public const string Gray16BitBottomLeft = "Tga/grayscale_a_LL.tga";
            public const string Gray16BitBottomRight = "Tga/grayscale_a_LR.tga";
            public const string Gray16BitTopRight = "Tga/grayscale_a_UR.tga";

            public const string Gray16BitRleTopLeft = "Tga/grayscale_a_rle_UL.tga";
            public const string Gray16BitRleBottomLeft = "Tga/grayscale_a_rle_LL.tga";
            public const string Gray16BitRleBottomRight = "Tga/grayscale_a_rle_LR.tga";
            public const string Gray16BitRleTopRight = "Tga/grayscale_a_rle_UR.tga";

            public const string Bit24TopLeft = "Tga/rgb24_top_left.tga";
            public const string Bit24BottomLeft = "Tga/targa_24bit.tga";
            public const string Bit24BottomRight = "Tga/rgb_LR.tga";
            public const string Bit24TopRight = "Tga/rgb_UR.tga";

            public const string Bit24RleTopLeft = "Tga/targa_24bit_rle_origin_topleft.tga";
            public const string Bit24RleBottomLeft = "Tga/targa_24bit_rle.tga";
            public const string Bit24RleTopRight = "Tga/rgb_rle_UR.tga";
            public const string Bit24RleBottomRight = "Tga/rgb_rle_LR.tga";

            public const string Bit24PalTopLeft = "Tga/targa_24bit_pal_origin_topleft.tga";
            public const string Bit24PalTopRight = "Tga/indexed_UR.tga";
            public const string Bit24PalBottomLeft = "Tga/targa_24bit_pal.tga";
            public const string Bit24PalBottomRight = "Tga/indexed_LR.tga";

            public const string Bit24PalRleTopLeft = "Tga/indexed_rle_UL.tga";
            public const string Bit24PalRleBottomLeft = "Tga/indexed_rle_LL.tga";
            public const string Bit24PalRleTopRight = "Tga/indexed_rle_UR.tga";
            public const string Bit24PalRleBottomRight = "Tga/indexed_rle_LR.tga";

            public const string Bit32TopLeft = "Tga/rgb_a_UL.tga";
            public const string Bit32BottomLeft = "Tga/targa_32bit.tga";
            public const string Bit32TopRight = "Tga/rgb_a_UR.tga";
            public const string Bit32BottomRight = "Tga/rgb_a_LR.tga";

            public const string Bit32PalTopLeft = "Tga/indexed_a_UL.tga";
            public const string Bit32PalBottomLeft = "Tga/indexed_a_LL.tga";
            public const string Bit32PalBottomRight = "Tga/indexed_a_LR.tga";
            public const string Bit32PalTopRight = "Tga/indexed_a_UR.tga";

            public const string Bit32RleTopLeft = "Tga/rgb_a_rle_UL.tga";
            public const string Bit32RleTopRight = "Tga/rgb_a_rle_UR.tga";
            public const string Bit32RleBottomRight = "Tga/rgb_a_rle_LR.tga";
            public const string Bit32RleBottomLeft = "Tga/targa_32bit_rle.tga";

            public const string Bit32PalRleTopLeft = "Tga/indexed_a_rle_UL.tga";
            public const string Bit32PalRleBottomLeft = "Tga/indexed_a_rle_LL.tga";
            public const string Bit32PalRleTopRight = "Tga/indexed_a_rle_UR.tga";
            public const string Bit32PalRleBottomRight = "Tga/indexed_a_rle_LR.tga";

            public const string NoAlphaBits16Bit = "Tga/16bit_noalphabits.tga";
            public const string NoAlphaBits16BitRle = "Tga/16bit_rle_noalphabits.tga";
            public const string NoAlphaBits32Bit = "Tga/32bit_no_alphabits.tga";
            public const string NoAlphaBits32BitRle = "Tga/32bit_rle_no_alphabits.tga";
        }

<<<<<<< HEAD
        public static class WebP
        {
            // Reference image as png
            public const string Peak = "WebP/peak.png";

            public static class Animated
            {
                public const string Animated1 = "WebP/animated-webp.webp";
                public const string Animated2 = "WebP/animated2.webp";
                public const string Animated3 = "WebP/animated3.webp";
                public const string Animated4 = "WebP/animated_lossy.webp";
            }

            public static class Lossless
            {
                public const string Earth = "WebP/earth_lossless.webp";
                public const string WithExif = "WebP/exif_lossless.webp";
                public const string WithIccp = "WebP/lossless_with_iccp.webp";
                public const string NoTransform1 = "WebP/lossless_vec_1_0.webp";
                public const string NoTransform2 = "WebP/lossless_vec_2_0.webp";
                public const string GreenTransform1 = "WebP/lossless1.webp";
                public const string GreenTransform2 = "WebP/lossless2.webp";
                public const string GreenTransform3 = "WebP/lossless3.webp";
                public const string GreenTransform4 = "WebP/lossless_vec_1_4.webp";
                public const string GreenTransform5 = "WebP/lossless_vec_2_4.webp";
                public const string CrossColorTransform1 = "WebP/lossless_vec_1_8.webp";
                public const string CrossColorTransform2 = "WebP/lossless_vec_2_8.webp";
                public const string PredictorTransform1 = "WebP/lossless_vec_1_2.webp";
                public const string PredictorTransform2 = "WebP/lossless_vec_2_2.webp";
                public const string ColorIndexTransform1 = "WebP/lossless4.webp";
                public const string ColorIndexTransform2 = "WebP/lossless_vec_1_1.webp";
                public const string ColorIndexTransform3 = "WebP/lossless_vec_1_5.webp";
                public const string ColorIndexTransform4 = "WebP/lossless_vec_2_1.webp";
                public const string ColorIndexTransform5 = "WebP/lossless_vec_2_5.webp";
                public const string TwoTransforms1 = "WebP/lossless_vec_1_10.webp"; // cross_color, predictor
                public const string TwoTransforms2 = "WebP/lossless_vec_1_12.webp"; // cross_color, substract_green
                public const string TwoTransforms3 = "WebP/lossless_vec_1_13.webp"; // color_indexing, cross_color
                public const string TwoTransforms4 = "WebP/lossless_vec_1_3.webp"; // color_indexing, predictor
                public const string TwoTransforms5 = "WebP/lossless_vec_1_6.webp"; // substract_green, predictor
                public const string TwoTransforms6 = "WebP/lossless_vec_1_7.webp"; // color_indexing, predictor
                public const string TwoTransforms7 = "WebP/lossless_vec_1_9.webp"; // color_indexing, cross_color
                public const string TwoTransforms8 = "WebP/lossless_vec_2_10.webp"; // predictor, cross_color
                public const string TwoTransforms9 = "WebP/lossless_vec_2_12.webp"; // substract_green, cross_color
                public const string TwoTransforms10 = "WebP/lossless_vec_2_13.webp"; // color_indexing, cross_color
                public const string TwoTransforms11 = "WebP/lossless_vec_2_3.webp"; // color_indexing, predictor
                public const string TwoTransforms12 = "WebP/lossless_vec_2_6.webp"; // substract_green, predictor
                public const string TwoTransforms13 = "WebP/lossless_vec_2_9.webp"; // color_indexing, predictor
                public const string ThreeTransforms1 = "WebP/color_cache_bits_11.webp"; // substract_green, predictor, cross_color
                public const string ThreeTransforms2 = "WebP/lossless_vec_1_11.webp"; // color_indexing, predictor, cross_color
                public const string ThreeTransforms3 = "WebP/lossless_vec_1_14.webp"; // substract_green, predictor, cross_color
                public const string ThreeTransforms4 = "WebP/lossless_vec_1_15.webp"; // color_indexing, predictor, cross_color
                public const string ThreeTransforms5 = "WebP/lossless_vec_2_11.webp"; // color_indexing, predictor, cross_color
                public const string ThreeTransforms6 = "WebP/lossless_vec_2_14.webp"; // substract_green, predictor, cross_color
                public const string ThreeTransforms7 = "WebP/lossless_vec_2_15.webp"; // color_indexing, predictor, cross_color
                public const string BikeThreeTransforms = "WebP/bike_lossless.webp"; // substract_green, predictor, cross_color

                public const string BikeSmall = "WebP/bike_lossless_small.webp";

                // Invalid / corrupted images
                // Below images have errors according to webpinfo. The error message webpinfo gives is "Truncated data detected when parsing RIFF payload."
                public const string LossLessCorruptImage1 = "WebP/lossless_big_random_alpha.webp"; // substract_green, predictor, cross_color.
                public const string LossLessCorruptImage2 = "WebP/lossless_vec_2_7.webp"; // color_indexing, predictor.
                public const string LossLessCorruptImage3 = "WebP/lossless_color_transform.webp"; // cross_color, predictor
                public const string LossLessCorruptImage4 = "WebP/near_lossless_75.webp"; // predictor, cross_color.
            }

            public static class Lossy
            {
                public const string Earth = "WebP/earth_lossy.webp";
                public const string WithExif = "WebP/exif_lossy.webp";
                public const string WithIccp = "WebP/lossy_with_iccp.webp";

                // Lossy images without macroblock filtering.
                public const string Bike = "WebP/bike_lossy.webp";
                public const string NoFilter01 = "WebP/vp80-01-intra-1400.webp";
                public const string NoFilter02 = "WebP/vp80-00-comprehensive-010.webp";
                public const string NoFilter03 = "WebP/vp80-00-comprehensive-005.webp";
                public const string NoFilter04 = "WebP/vp80-01-intra-1417.webp";
                public const string NoFilter05 = "WebP/vp80-02-inter-1402.webp";
                public const string NoFilter06 = "WebP/test.webp";

                // Lossy images with a simple filter.
                public const string SimpleFilter01 = "WebP/segment01.webp";
                public const string SimpleFilter02 = "WebP/segment02.webp";
                public const string SimpleFilter03 = "WebP/vp80-00-comprehensive-003.webp";
                public const string SimpleFilter04 = "WebP/vp80-00-comprehensive-007.webp";
                public const string SimpleFilter05 = "WebP/test-nostrong.webp";

                // Lossy images with a complex filter.
                public const string IccpComplexFilter = WithIccp;
                public const string VeryShort = "WebP/very_short.webp";
                public const string BikeComplexFilter = "WebP/bike_lossy_complex_filter.webp";
                public const string ComplexFilter01 = "WebP/vp80-02-inter-1418.webp";
                public const string ComplexFilter02 = "WebP/vp80-02-inter-1418.webp";
                public const string ComplexFilter03 = "WebP/vp80-00-comprehensive-002.webp";
                public const string ComplexFilter04 = "WebP/vp80-00-comprehensive-006.webp";
                public const string ComplexFilter05 = "WebP/vp80-00-comprehensive-009.webp";
                public const string ComplexFilter06 = "WebP/vp80-00-comprehensive-012.webp";
                public const string ComplexFilter07 = "WebP/vp80-00-comprehensive-015.webp";
                public const string ComplexFilter08 = "WebP/vp80-00-comprehensive-016.webp";
                public const string ComplexFilter09 = "WebP/vp80-00-comprehensive-017.webp";

                // Lossy with partitions.
                public const string Partitions01 = "WebP/vp80-04-partitions-1404.webp";
                public const string Partitions02 = "WebP/vp80-04-partitions-1405.webp";
                public const string Partitions03 = "WebP/vp80-04-partitions-1406.webp";

                // Lossy with segmentation.
                public const string SegmentationNoFilter01 = "WebP/vp80-03-segmentation-1401.webp";
                public const string SegmentationNoFilter02 = "WebP/vp80-03-segmentation-1403.webp";
                public const string SegmentationNoFilter03 = "WebP/vp80-03-segmentation-1407.webp";
                public const string SegmentationNoFilter04 = "WebP/vp80-03-segmentation-1408.webp";
                public const string SegmentationNoFilter05 = "WebP/vp80-03-segmentation-1409.webp";
                public const string SegmentationNoFilter06 = "WebP/vp80-03-segmentation-1410.webp";
                public const string SegmentationComplexFilter01 = "WebP/vp80-03-segmentation-1413.webp";
                public const string SegmentationComplexFilter02 = "WebP/vp80-03-segmentation-1425.webp";
                public const string SegmentationComplexFilter03 = "WebP/vp80-03-segmentation-1426.webp";
                public const string SegmentationComplexFilter04 = "WebP/vp80-03-segmentation-1427.webp";
                public const string SegmentationComplexFilter05 = "WebP/vp80-03-segmentation-1432.webp";

                // Lossy with sharpness level.
                public const string Sharpness01 = "WebP/vp80-05-sharpness-1428.webp";
                public const string Sharpness02 = "WebP/vp80-05-sharpness-1429.webp";
                public const string Sharpness03 = "WebP/vp80-05-sharpness-1430.webp";
                public const string Sharpness04 = "WebP/vp80-05-sharpness-1431.webp";
                public const string Sharpness05 = "WebP/vp80-05-sharpness-1433.webp";
                public const string Sharpness06 = "WebP/vp80-05-sharpness-1434.webp";

                // Very small images (all with complex filter).
                public const string Small01 = "WebP/small_13x1.webp";
                public const string Small02 = "WebP/small_1x1.webp";
                public const string Small03 = "WebP/small_1x13.webp";
                public const string Small04 = "WebP/small_31x13.webp";

                // Lossy images with an alpha channel.
                public const string Alpha1 = "WebP/lossy_alpha1.webp";
                public const string Alpha2 = "WebP/lossy_alpha2.webp";
                public const string Alpha3 = "WebP/alpha_color_cache.webp";
                public const string AlphaNoCompression = "WebP/alpha_no_compression.webp";
                public const string AlphaNoCompressionNoFilter = "WebP/alpha_filter_0_method_0.webp";
                public const string AlphaCompressedNoFilter = "WebP/alpha_filter_0_method_1.webp";
                public const string AlphaNoCompressionHorizontalFilter = "WebP/alpha_filter_1_method_0.webp";
                public const string AlphaCompressedHorizontalFilter = "WebP/alpha_filter_1_method_1.webp";
                public const string AlphaNoCompressionVerticalFilter = "WebP/alpha_filter_2_method_0.webp";
                public const string AlphaCompressedVerticalFilter = "WebP/alpha_filter_2_method_1.webp";
                public const string AlphaNoCompressionGradientFilter = "WebP/alpha_filter_3_method_0.webp";
                public const string AlphaCompressedGradientFilter = "WebP/alpha_filter_3_method_1.webp";
                public const string AlphaThinkingSmiley = "WebP/1602311202.webp";
                public const string AlphaSticker = "WebP/sticker.webp";

                // Issues
                public const string Issue1594 = "WebP/issues/Issue1594.webp";
            }
=======
        public static class Tiff
        {
            public const string Benchmark_Path = "Tiff/Benchmarks/";
            public const string Benchmark_BwFax3 = "medium_bw_Fax3.tiff";
            public const string Benchmark_BwFax4 = "medium_bw_Fax4.tiff";
            public const string Benchmark_BwRle = "medium_bw_Rle.tiff";
            public const string Benchmark_GrayscaleUncompressed = "medium_grayscale_uncompressed.tiff";
            public const string Benchmark_PaletteUncompressed = "medium_palette_uncompressed.tiff";
            public const string Benchmark_RgbDeflate = "medium_rgb_deflate.tiff";
            public const string Benchmark_RgbLzw = "medium_rgb_lzw.tiff";
            public const string Benchmark_RgbPackbits = "medium_rgb_packbits.tiff";
            public const string Benchmark_RgbUncompressed = "medium_rgb_uncompressed.tiff";

            public const string Calliphora_GrayscaleUncompressed = "Tiff/Calliphora_grayscale_uncompressed.tiff";
            public const string Calliphora_GrayscaleDeflate_Predictor = "Tiff/Calliphora_gray_deflate_predictor.tiff";
            public const string Calliphora_GrayscaleLzw_Predictor = "Tiff/Calliphora_gray_lzw_predictor.tiff";
            public const string Calliphora_GrayscaleDeflate = "Tiff/Calliphora_gray_deflate.tiff";
            public const string Calliphora_RgbDeflate_Predictor = "Tiff/Calliphora_rgb_deflate_predictor.tiff";
            public const string Calliphora_RgbJpeg = "Tiff/Calliphora_rgb_jpeg.tiff";
            public const string Calliphora_PaletteUncompressed = "Tiff/Calliphora_palette_uncompressed.tiff";
            public const string Calliphora_RgbLzwPredictor = "Tiff/Calliphora_rgb_lzw_predictor.tiff";
            public const string Calliphora_RgbPaletteLzw = "Tiff/Calliphora_rgb_palette_lzw.tiff";
            public const string Calliphora_RgbPaletteLzw_Predictor = "Tiff/Calliphora_rgb_palette_lzw_predictor.tiff";
            public const string Calliphora_RgbPackbits = "Tiff/Calliphora_rgb_packbits.tiff";
            public const string Calliphora_RgbUncompressed = "Tiff/Calliphora_rgb_uncompressed.tiff";
            public const string Calliphora_Fax3Compressed = "Tiff/Calliphora_ccitt_fax3.tiff";
            public const string Fax3Uncompressed = "Tiff/ccitt_fax3_uncompressed.tiff";
            public const string Calliphora_Fax3Compressed_WithEolPadding = "Tiff/Calliphora_ccitt_fax3_with_eol_padding.tiff";
            public const string Calliphora_Fax4Compressed = "Tiff/Calliphora_ccitt_fax4.tiff";
            public const string Calliphora_HuffmanCompressed = "Tiff/Calliphora_huffman_rle.tiff";
            public const string Calliphora_BiColorUncompressed = "Tiff/Calliphora_bicolor_uncompressed.tiff";

            public const string CcittFax3AllTermCodes = "Tiff/ccitt_fax3_all_terminating_codes.tiff";
            public const string CcittFax3AllMakeupCodes = "Tiff/ccitt_fax3_all_makeup_codes.tiff";
            public const string HuffmanRleAllTermCodes = "Tiff/huffman_rle_all_terminating_codes.tiff";
            public const string HuffmanRleAllMakeupCodes = "Tiff/huffman_rle_all_makeup_codes.tiff";

            // Test case for an issue, that the last bits in a row got ignored.
            public const string HuffmanRle_basi3p02 = "Tiff/basi3p02_huffman_rle.tiff";

            public const string GrayscaleDeflateMultistrip = "Tiff/grayscale_deflate_multistrip.tiff";
            public const string GrayscaleUncompressed = "Tiff/grayscale_uncompressed.tiff";
            public const string PaletteDeflateMultistrip = "Tiff/palette_grayscale_deflate_multistrip.tiff";
            public const string PaletteUncompressed = "Tiff/palette_uncompressed.tiff";
            public const string RgbDeflate = "Tiff/rgb_deflate.tiff";
            public const string RgbDeflatePredictor = "Tiff/rgb_deflate_predictor.tiff";
            public const string RgbDeflateMultistrip = "Tiff/rgb_deflate_multistrip.tiff";
            public const string RgbJpeg = "Tiff/rgb_jpeg.tiff";
            public const string RgbLzwPredictor = "Tiff/rgb_lzw_predictor.tiff";
            public const string RgbLzwNoPredictor = "Tiff/rgb_lzw_no_predictor.tiff";
            public const string RgbLzwNoPredictorMultistrip = "Tiff/rgb_lzw_noPredictor_multistrip.tiff";
            public const string RgbLzwNoPredictorMultistripMotorola = "Tiff/rgb_lzw_noPredictor_multistrip_Motorola.tiff";
            public const string RgbLzwNoPredictorSinglestripMotorola = "Tiff/rgb_lzw_noPredictor_singlestrip_Motorola.tiff";
            public const string RgbLzwMultistripPredictor = "Tiff/rgb_lzw_multistrip.tiff";
            public const string RgbPackbits = "Tiff/rgb_packbits.tiff";
            public const string RgbPackbitsMultistrip = "Tiff/rgb_packbits_multistrip.tiff";
            public const string RgbUncompressed = "Tiff/rgb_uncompressed.tiff";
            public const string RgbPalette = "Tiff/rgb_palette.tiff";
            public const string Rgb4BitPalette = "Tiff/bike_colorpalette_4bit.tiff";
            public const string RgbPaletteDeflate = "Tiff/rgb_palette_deflate.tiff";

            public const string SmallRgbDeflate = "Tiff/rgb_small_deflate.tiff";
            public const string SmallRgbLzw = "Tiff/rgb_small_lzw.tiff";

            public const string RgbUncompressedTiled = "Tiff/rgb_uncompressed_tiled.tiff";
            public const string MultiframeDifferentSizeTiled = "Tiff/multipage_ withPreview_differentSize_tiled.tiff";

            public const string MultiframeLzwPredictor = "Tiff/multipage_lzw.tiff";
            public const string MultiframeDeflateWithPreview = "Tiff/multipage_deflate_withPreview.tiff";
            public const string MultiframeDifferentSize = "Tiff/multipage_differentSize.tiff";
            public const string MultiframeDifferentVariants = "Tiff/multipage_differentVariants.tiff";

            public const string FillOrder2 = "Tiff/b0350_fillorder2.tiff";
            public const string LittleEndianByteOrder = "Tiff/little_endian.tiff";

            public const string Fax4_Motorola = "Tiff/moy.tiff";

            public const string SampleMetadata = "Tiff/metadata_sample.tiff";

            // Iptc data as long[] instead of byte[]
            public const string InvalidIptcData = "Tiff/7324fcaff3aad96f27899da51c1bb5d9.tiff";
            public const string IptcData = "Tiff/iptc.tiff";

            public static readonly string[] Multiframes = { MultiframeDeflateWithPreview, MultiframeLzwPredictor /*, MultiFrameDifferentSize, MultiframeDifferentSizeTiled, MultiFrameDifferentVariants,*/ };

            public static readonly string[] Metadata = { SampleMetadata };

            public static readonly string[] NotSupported = { Calliphora_RgbJpeg, RgbJpeg, RgbUncompressedTiled, MultiframeDifferentSize, MultiframeDifferentVariants, FillOrder2, Calliphora_Fax4Compressed, Fax4_Motorola };
>>>>>>> d3775d7d
        }
    }
}<|MERGE_RESOLUTION|>--- conflicted
+++ resolved
@@ -498,7 +498,6 @@
             public const string NoAlphaBits32BitRle = "Tga/32bit_rle_no_alphabits.tga";
         }
 
-<<<<<<< HEAD
         public static class WebP
         {
             // Reference image as png
@@ -546,22 +545,44 @@
                 public const string TwoTransforms11 = "WebP/lossless_vec_2_3.webp"; // color_indexing, predictor
                 public const string TwoTransforms12 = "WebP/lossless_vec_2_6.webp"; // substract_green, predictor
                 public const string TwoTransforms13 = "WebP/lossless_vec_2_9.webp"; // color_indexing, predictor
-                public const string ThreeTransforms1 = "WebP/color_cache_bits_11.webp"; // substract_green, predictor, cross_color
-                public const string ThreeTransforms2 = "WebP/lossless_vec_1_11.webp"; // color_indexing, predictor, cross_color
-                public const string ThreeTransforms3 = "WebP/lossless_vec_1_14.webp"; // substract_green, predictor, cross_color
-                public const string ThreeTransforms4 = "WebP/lossless_vec_1_15.webp"; // color_indexing, predictor, cross_color
-                public const string ThreeTransforms5 = "WebP/lossless_vec_2_11.webp"; // color_indexing, predictor, cross_color
-                public const string ThreeTransforms6 = "WebP/lossless_vec_2_14.webp"; // substract_green, predictor, cross_color
-                public const string ThreeTransforms7 = "WebP/lossless_vec_2_15.webp"; // color_indexing, predictor, cross_color
-                public const string BikeThreeTransforms = "WebP/bike_lossless.webp"; // substract_green, predictor, cross_color
+
+                public const string
+                    ThreeTransforms1 = "WebP/color_cache_bits_11.webp"; // substract_green, predictor, cross_color
+
+                public const string
+                    ThreeTransforms2 = "WebP/lossless_vec_1_11.webp"; // color_indexing, predictor, cross_color
+
+                public const string
+                    ThreeTransforms3 = "WebP/lossless_vec_1_14.webp"; // substract_green, predictor, cross_color
+
+                public const string
+                    ThreeTransforms4 = "WebP/lossless_vec_1_15.webp"; // color_indexing, predictor, cross_color
+
+                public const string
+                    ThreeTransforms5 = "WebP/lossless_vec_2_11.webp"; // color_indexing, predictor, cross_color
+
+                public const string
+                    ThreeTransforms6 = "WebP/lossless_vec_2_14.webp"; // substract_green, predictor, cross_color
+
+                public const string
+                    ThreeTransforms7 = "WebP/lossless_vec_2_15.webp"; // color_indexing, predictor, cross_color
+
+                public const string
+                    BikeThreeTransforms = "WebP/bike_lossless.webp"; // substract_green, predictor, cross_color
 
                 public const string BikeSmall = "WebP/bike_lossless_small.webp";
 
                 // Invalid / corrupted images
                 // Below images have errors according to webpinfo. The error message webpinfo gives is "Truncated data detected when parsing RIFF payload."
-                public const string LossLessCorruptImage1 = "WebP/lossless_big_random_alpha.webp"; // substract_green, predictor, cross_color.
+                public const string
+                    LossLessCorruptImage1 =
+                        "WebP/lossless_big_random_alpha.webp"; // substract_green, predictor, cross_color.
+
                 public const string LossLessCorruptImage2 = "WebP/lossless_vec_2_7.webp"; // color_indexing, predictor.
-                public const string LossLessCorruptImage3 = "WebP/lossless_color_transform.webp"; // cross_color, predictor
+
+                public const string
+                    LossLessCorruptImage3 = "WebP/lossless_color_transform.webp"; // cross_color, predictor
+
                 public const string LossLessCorruptImage4 = "WebP/near_lossless_75.webp"; // predictor, cross_color.
             }
 
@@ -652,7 +673,8 @@
                 // Issues
                 public const string Issue1594 = "WebP/issues/Issue1594.webp";
             }
-=======
+        }
+
         public static class Tiff
         {
             public const string Benchmark_Path = "Tiff/Benchmarks/";
@@ -741,7 +763,6 @@
             public static readonly string[] Metadata = { SampleMetadata };
 
             public static readonly string[] NotSupported = { Calliphora_RgbJpeg, RgbJpeg, RgbUncompressedTiled, MultiframeDifferentSize, MultiframeDifferentVariants, FillOrder2, Calliphora_Fax4Compressed, Fax4_Motorola };
->>>>>>> d3775d7d
         }
     }
 }