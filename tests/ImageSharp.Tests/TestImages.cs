// Copyright (c) Six Labors.
// Licensed under the Apache License, Version 2.0.

using System.Linq;

// ReSharper disable InconsistentNaming
// ReSharper disable MemberHidesStaticFromOuterClass
namespace SixLabors.ImageSharp.Tests
{
    /// <summary>
    /// Class that contains all the relative test image paths in the TestImages/Formats directory.
    /// Use with <see cref="WithFileAttribute"/>, <see cref="WithFileCollectionAttribute"/>.
    /// </summary>
    public static class TestImages
    {
        public static class Png
        {
            public const string Transparency = "Png/transparency.png";
            public const string P1 = "Png/pl.png";
            public const string Pd = "Png/pd.png";
            public const string Blur = "Png/blur.png";
            public const string Indexed = "Png/indexed.png";
            public const string Splash = "Png/splash.png";
            public const string Cross = "Png/cross.png";
            public const string Powerpoint = "Png/pp.png";
            public const string SplashInterlaced = "Png/splash-interlaced.png";
            public const string Interlaced = "Png/interlaced.png";
            public const string Palette8Bpp = "Png/palette-8bpp.png";
            public const string Bpp1 = "Png/bpp1.png";
            public const string Gray4Bpp = "Png/gray_4bpp.png";
            public const string L16Bit = "Png/gray-16.png";
            public const string GrayA8Bit = "Png/gray-alpha-8.png";
            public const string GrayA8BitInterlaced = "Png/rollsroyce.png";
            public const string GrayAlpha1BitInterlaced = "Png/iftbbn0g01.png";
            public const string GrayAlpha2BitInterlaced = "Png/iftbbn0g02.png";
            public const string Gray4BitInterlaced = "Png/iftbbn0g04.png";
            public const string GrayAlpha16Bit = "Png/gray-alpha-16.png";
            public const string GrayTrns16BitInterlaced = "Png/gray-16-tRNS-interlaced.png";
            public const string Rgb24BppTrans = "Png/rgb-8-tRNS.png";
            public const string Rgb48Bpp = "Png/rgb-48bpp.png";
            public const string Rgb48BppInterlaced = "Png/rgb-48bpp-interlaced.png";
            public const string Rgb48BppTrans = "Png/rgb-16-tRNS.png";
            public const string Rgba64Bpp = "Png/rgb-16-alpha.png";
            public const string ColorsSaturationLightness = "Png/colors-saturation-lightness.png";
            public const string CalliphoraPartial = "Png/CalliphoraPartial.png";
            public const string CalliphoraPartialGrayscale = "Png/CalliphoraPartialGrayscale.png";
            public const string Bike = "Png/Bike.png";
            public const string BikeSmall = "Png/bike-small.png";
            public const string BikeGrayscale = "Png/BikeGrayscale.png";
            public const string SnakeGame = "Png/SnakeGame.png";
            public const string Icon = "Png/icon.png";
            public const string Kaboom = "Png/kaboom.png";
            public const string PDSrc = "Png/pd-source.png";
            public const string PDDest = "Png/pd-dest.png";
            public const string Gray1BitTrans = "Png/gray-1-trns.png";
            public const string Gray2BitTrans = "Png/gray-2-tRNS.png";
            public const string Gray4BitTrans = "Png/gray-4-tRNS.png";
            public const string L8BitTrans = "Png/gray-8-tRNS.png";
            public const string LowColorVariance = "Png/low-variance.png";
            public const string PngWithMetadata = "Png/PngWithMetaData.png";
            public const string InvalidTextData = "Png/InvalidTextData.png";
            public const string David = "Png/david.png";
            public const string TestPattern31x31 = "Png/testpattern31x31.png";
            public const string TestPattern31x31HalfTransparent = "Png/testpattern31x31-halftransparent.png";
            public const string XmpColorPalette = "Png/xmp-colorpalette.png";

            // Filtered test images from http://www.schaik.com/pngsuite/pngsuite_fil_png.html
            public const string Filter0 = "Png/filter0.png";
            public const string SubFilter3BytesPerPixel = "Png/filter1.png";
            public const string SubFilter4BytesPerPixel = "Png/SubFilter4Bpp.png";
            public const string UpFilter = "Png/filter2.png";
            public const string AverageFilter3BytesPerPixel = "Png/filter3.png";
            public const string AverageFilter4BytesPerPixel = "Png/AverageFilter4Bpp.png";
            public const string PaethFilter3BytesPerPixel = "Png/filter4.png";
            public const string PaethFilter4BytesPerPixel = "Png/PaethFilter4Bpp.png";

            // Paletted images also from http://www.schaik.com/pngsuite/pngsuite_fil_png.html
            public const string PalettedTwoColor = "Png/basn3p01.png";
            public const string PalettedFourColor = "Png/basn3p02.png";
            public const string PalettedSixteenColor = "Png/basn3p04.png";
            public const string Paletted256Colors = "Png/basn3p08.png";

            // Filter changing per scanline
            public const string FilterVar = "Png/filterVar.png";

            public const string VimImage1 = "Png/vim16x16_1.png";
            public const string VimImage2 = "Png/vim16x16_2.png";

            public const string VersioningImage1 = "Png/versioning-1_1.png";
            public const string VersioningImage2 = "Png/versioning-1_2.png";

            public const string Banner7Adam7InterlaceMode = "Png/banner7-adam.png";
            public const string Banner8Index = "Png/banner8-index.png";

            public const string Ratio1x4 = "Png/ratio-1x4.png";
            public const string Ratio4x1 = "Png/ratio-4x1.png";

            public const string Ducky = "Png/ducky.png";
            public const string Rainbow = "Png/rainbow.png";

            public const string Bradley01 = "Png/Bradley01.png";
            public const string Bradley02 = "Png/Bradley02.png";

            // Issue 1014: https://github.com/SixLabors/ImageSharp/issues/1014
            public const string Issue1014_1 = "Png/issues/Issue_1014_1.png";
            public const string Issue1014_2 = "Png/issues/Issue_1014_2.png";
            public const string Issue1014_3 = "Png/issues/Issue_1014_3.png";
            public const string Issue1014_4 = "Png/issues/Issue_1014_4.png";
            public const string Issue1014_5 = "Png/issues/Issue_1014_5.png";
            public const string Issue1014_6 = "Png/issues/Issue_1014_6.png";

            // Issue 1127: https://github.com/SixLabors/ImageSharp/issues/1127
            public const string Issue1127 = "Png/issues/Issue_1127.png";

            // Issue 1177: https://github.com/SixLabors/ImageSharp/issues/1177
            public const string Issue1177_1 = "Png/issues/Issue_1177_1.png";
            public const string Issue1177_2 = "Png/issues/Issue_1177_2.png";

            // Issue 935: https://github.com/SixLabors/ImageSharp/issues/935
            public const string Issue935 = "Png/issues/Issue_935.png";

            // Issue 1765: https://github.com/SixLabors/ImageSharp/issues/1765
            public const string Issue1765_Net6DeflateStreamRead = "Png/issues/Issue_1765_Net6DeflateStreamRead.png";

            // Discussion 1875: https://github.com/SixLabors/ImageSharp/discussions/1875
            public const string Issue1875 = "Png/raw-profile-type-exif.png";

            public static class Bad
            {
                public const string MissingDataChunk = "Png/xdtn0g01.png";
                public const string WrongCrcDataChunk = "Png/xcsn0g01.png";
                public const string CorruptedChunk = "Png/big-corrupted-chunk.png";
                public const string MissingPaletteChunk1 = "Png/missing_plte.png";
                public const string MissingPaletteChunk2 = "Png/missing_plte_2.png";
                public const string InvalidGammaChunk = "Png/length_gama.png";

                // Zlib errors.
                public const string ZlibOverflow = "Png/zlib-overflow.png";
                public const string ZlibOverflow2 = "Png/zlib-overflow2.png";
                public const string ZlibZtxtBadHeader = "Png/zlib-ztxt-bad-header.png";

                // Odd chunk lengths
                public const string ChunkLength1 = "Png/chunklength1.png";
                public const string ChunkLength2 = "Png/chunklength2.png";

                // Issue 1047: https://github.com/SixLabors/ImageSharp/issues/1047
                public const string Issue1047_BadEndChunk = "Png/issues/Issue_1047.png";

                // Issue 410: https://github.com/SixLabors/ImageSharp/issues/410
                public const string Issue410_MalformedApplePng = "Png/issues/Issue_410.png";

                // Bad bit depth.
                public const string BitDepthZero = "Png/xd0n2c08.png";
                public const string BitDepthThree = "Png/xd3n2c08.png";

                // Invalid color type.
                public const string ColorTypeOne = "Png/xc1n0g08.png";
                public const string ColorTypeNine = "Png/xc9n2c08.png";
            }
        }

        public static class Jpeg
        {
            public static class Progressive
            {
                public const string Fb = "Jpg/progressive/fb.jpg";
                public const string Progress = "Jpg/progressive/progress.jpg";
                public const string Festzug = "Jpg/progressive/Festzug.jpg";
                public const string Winter420_NonInterleaved = "Jpg/progressive/winter420_noninterleaved.jpg";

                public static class Bad
                {
                    public const string BadEOF = "Jpg/progressive/BadEofProgressive.jpg";
                    public const string ExifUndefType = "Jpg/progressive/ExifUndefType.jpg";
                }

                public static readonly string[] All = { Fb, Progress, Festzug };
            }

            public static class Baseline
            {
                public static class Bad
                {
                    public const string BadEOF = "Jpg/baseline/badeof.jpg";
                    public const string BadRST = "Jpg/baseline/badrst.jpg";
                }

                public const string Cmyk = "Jpg/baseline/cmyk.jpg";
                public const string Exif = "Jpg/baseline/exif.jpg";
                public const string Floorplan = "Jpg/baseline/Floorplan.jpg";
                public const string Calliphora = "Jpg/baseline/Calliphora.jpg";
                public const string Calliphora_EncodedStrings = "Jpg/baseline/Calliphora_encoded_strings.jpg";
                public const string Ycck = "Jpg/baseline/ycck.jpg";
                public const string Turtle420 = "Jpg/baseline/turtle.jpg";
                public const string GammaDalaiLamaGray = "Jpg/baseline/gamma_dalai_lama_gray.jpg";
                public const string Hiyamugi = "Jpg/baseline/Hiyamugi.jpg";
                public const string Snake = "Jpg/baseline/Snake.jpg";
                public const string Lake = "Jpg/baseline/Lake.jpg";
                public const string Jpeg400 = "Jpg/baseline/jpeg400jfif.jpg";
                public const string Jpeg420Exif = "Jpg/baseline/jpeg420exif.jpg";
                public const string Jpeg444 = "Jpg/baseline/jpeg444.jpg";
                public const string Jpeg420Small = "Jpg/baseline/jpeg420small.jpg";
                public const string JpegRgb = "Jpg/baseline/jpeg-rgb.jpg";
                public const string Jpeg410 = "Jpg/baseline/jpeg410.jpg";
                public const string Jpeg411 = "Jpg/baseline/jpeg411.jpg";
                public const string Jpeg422 = "Jpg/baseline/jpeg422.jpg";
                public const string Testorig420 = "Jpg/baseline/testorig.jpg";
                public const string MultiScanBaselineCMYK = "Jpg/baseline/MultiScanBaselineCMYK.jpg";
                public const string Ratio1x1 = "Jpg/baseline/ratio-1x1.jpg";
                public const string LowContrast = "Jpg/baseline/AsianCarvingLowContrast.jpg";
                public const string Testorig12bit = "Jpg/baseline/testorig12.jpg";
                public const string YcckSubsample1222 = "Jpg/baseline/ycck-subsample-1222.jpg";
                public const string Iptc = "Jpg/baseline/iptc.jpg";
                public const string App13WithEmptyIptc = "Jpg/baseline/iptc-psAPP13-wIPTCempty.jpg";
                public const string HistogramEqImage = "Jpg/baseline/640px-Unequalized_Hawkes_Bay_NZ.jpg";
                public const string ForestBridgeDifferentComponentsQuality = "Jpg/baseline/forest_bridge.jpg";
                public const string ArithmeticCoding = "Jpg/baseline/arithmetic_coding.jpg";
                public const string ArithmeticCodingProgressive = "Jpg/progressive/arithmetic_progressive.jpg";
                public const string Lossless = "Jpg/baseline/lossless.jpg";
                public const string Winter444_Interleaved = "Jpg/baseline/winter444_interleaved.jpg";
                public const string Metadata = "Jpg/baseline/Metadata-test-file.jpg";
                public const string ExtendedXmp = "Jpg/baseline/extended-xmp.jpg";
                public const string GrayscaleSampling2x2 = "Jpg/baseline/grayscale_sampling22.jpg";

                public static readonly string[] All =
                {
                    Cmyk, Ycck, Exif, Floorplan,
                    Calliphora, Turtle420, GammaDalaiLamaGray,
                    Hiyamugi, Jpeg400, Jpeg420Exif, Jpeg444,
                    Ratio1x1, Testorig12bit, YcckSubsample1222
                };
            }

            public static class Issues
            {
                public const string CriticalEOF214 = "Jpg/issues/Issue214-CriticalEOF.jpg";
                public const string MissingFF00ProgressiveGirl159 = "Jpg/issues/Issue159-MissingFF00-Progressive-Girl.jpg";
                public const string MissingFF00ProgressiveBedroom159 = "Jpg/issues/Issue159-MissingFF00-Progressive-Bedroom.jpg";
                public const string BadCoeffsProgressive178 = "Jpg/issues/Issue178-BadCoeffsProgressive-Lemon.jpg";
                public const string BadZigZagProgressive385 = "Jpg/issues/Issue385-BadZigZag-Progressive.jpg";
                public const string MultiHuffmanBaseline394 = "Jpg/issues/Issue394-MultiHuffmanBaseline-Speakers.jpg";
                public const string NoEoiProgressive517 = "Jpg/issues/Issue517-No-EOI-Progressive.jpg";
                public const string BadRstProgressive518 = "Jpg/issues/Issue518-Bad-RST-Progressive.jpg";
                public const string InvalidCast520 = "Jpg/issues/Issue520-InvalidCast.jpg";
                public const string DhtHasWrongLength624 = "Jpg/issues/Issue624-DhtHasWrongLength-Progressive-N.jpg";
                public const string ExifDecodeOutOfRange694 = "Jpg/issues/Issue694-Decode-Exif-OutOfRange.jpg";
                public const string InvalidEOI695 = "Jpg/issues/Issue695-Invalid-EOI.jpg";
                public const string ExifResizeOutOfRange696 = "Jpg/issues/Issue696-Resize-Exif-OutOfRange.jpg";
                public const string InvalidAPP0721 = "Jpg/issues/Issue721-InvalidAPP0.jpg";
                public const string OrderedInterleavedProgressive723A = "Jpg/issues/Issue723-Ordered-Interleaved-Progressive-A.jpg";
                public const string OrderedInterleavedProgressive723B = "Jpg/issues/Issue723-Ordered-Interleaved-Progressive-B.jpg";
                public const string OrderedInterleavedProgressive723C = "Jpg/issues/Issue723-Ordered-Interleaved-Progressive-C.jpg";
                public const string ExifGetString750Transform = "Jpg/issues/issue750-exif-tranform.jpg";
                public const string ExifGetString750Load = "Jpg/issues/issue750-exif-load.jpg";
                public const string IncorrectQuality845 = "Jpg/issues/Issue845-Incorrect-Quality99.jpg";
                public const string IncorrectColorspace855 = "Jpg/issues/issue855-incorrect-colorspace.jpg";
                public const string IncorrectResize1006 = "Jpg/issues/issue1006-incorrect-resize.jpg";
                public const string ExifResize1049 = "Jpg/issues/issue1049-exif-resize.jpg";
                public const string BadSubSampling1076 = "Jpg/issues/issue-1076-invalid-subsampling.jpg";
                public const string IdentifyMultiFrame1211 = "Jpg/issues/issue-1221-identify-multi-frame.jpg";
                public const string WrongColorSpace = "Jpg/issues/Issue1732-WrongColorSpace.jpg";
                public const string MalformedUnsupportedComponentCount = "Jpg/issues/issue-1900-malformed-unsupported-255-components.jpg";
                public const string MultipleApp01932 = "Jpg/issues/issue-1932-app0-resolution.jpg";
                public const string InvalidIptcTag = "Jpg/issues/Issue1942InvalidIptcTag.jpg";
                public const string Issue2057App1Parsing = "Jpg/issues/Issue2057-App1Parsing.jpg";
                public const string ExifNullArrayTag = "Jpg/issues/issue-2056-exif-null-array.jpg";
                public const string ValidExifArgumentNullExceptionOnEncode = "Jpg/issues/Issue2087-exif-null-reference-on-encode.jpg";

                public static class Fuzz
                {
                    public const string NullReferenceException797 = "Jpg/issues/fuzz/Issue797-NullReferenceException.jpg";
                    public const string AccessViolationException798 = "Jpg/issues/fuzz/Issue798-AccessViolationException.jpg";
                    public const string DivideByZeroException821 = "Jpg/issues/fuzz/Issue821-DivideByZeroException.jpg";
                    public const string DivideByZeroException822 = "Jpg/issues/fuzz/Issue822-DivideByZeroException.jpg";
                    public const string NullReferenceException823 = "Jpg/issues/fuzz/Issue823-NullReferenceException.jpg";
                    public const string IndexOutOfRangeException824A = "Jpg/issues/fuzz/Issue824-IndexOutOfRangeException-A.jpg";
                    public const string IndexOutOfRangeException824B = "Jpg/issues/fuzz/Issue824-IndexOutOfRangeException-B.jpg";
                    public const string IndexOutOfRangeException824C = "Jpg/issues/fuzz/Issue824-IndexOutOfRangeException-C.jpg";
                    public const string IndexOutOfRangeException824D = "Jpg/issues/fuzz/Issue824-IndexOutOfRangeException-D.jpg";
                    public const string IndexOutOfRangeException824E = "Jpg/issues/fuzz/Issue824-IndexOutOfRangeException-E.jpg";
                    public const string IndexOutOfRangeException824F = "Jpg/issues/fuzz/Issue824-IndexOutOfRangeException-F.jpg";
                    public const string IndexOutOfRangeException824G = "Jpg/issues/fuzz/Issue824-IndexOutOfRangeException-G.jpg";
                    public const string IndexOutOfRangeException824H = "Jpg/issues/fuzz/Issue824-IndexOutOfRangeException-H.jpg";
                    public const string ArgumentOutOfRangeException825A = "Jpg/issues/fuzz/Issue825-ArgumentOutOfRangeException-A.jpg";
                    public const string ArgumentOutOfRangeException825B = "Jpg/issues/fuzz/Issue825-ArgumentOutOfRangeException-B.jpg";
                    public const string ArgumentOutOfRangeException825C = "Jpg/issues/fuzz/Issue825-ArgumentOutOfRangeException-C.jpg";
                    public const string ArgumentOutOfRangeException825D = "Jpg/issues/fuzz/Issue825-ArgumentOutOfRangeException-D.jpg";
                    public const string ArgumentException826A = "Jpg/issues/fuzz/Issue826-ArgumentException-A.jpg";
                    public const string ArgumentException826B = "Jpg/issues/fuzz/Issue826-ArgumentException-B.jpg";
                    public const string ArgumentException826C = "Jpg/issues/fuzz/Issue826-ArgumentException-C.jpg";
                    public const string AccessViolationException827 = "Jpg/issues/fuzz/Issue827-AccessViolationException.jpg";
                    public const string ExecutionEngineException839 = "Jpg/issues/fuzz/Issue839-ExecutionEngineException.jpg";
                    public const string AccessViolationException922 = "Jpg/issues/fuzz/Issue922-AccessViolationException.jpg";
                    public const string IndexOutOfRangeException1693A = "Jpg/issues/fuzz/Issue1693-IndexOutOfRangeException-A.jpg";
                    public const string IndexOutOfRangeException1693B = "Jpg/issues/fuzz/Issue1693-IndexOutOfRangeException-B.jpg";
                    public const string NullReferenceException2085 = "Jpg/issues/fuzz/Issue2085-NullReferenceException.jpg";
                }
            }

            public static readonly string[] All = Baseline.All.Concat(Progressive.All).ToArray();

            public static class BenchmarkSuite
            {
                public const string Jpeg400_SmallMonochrome = Baseline.Jpeg400;
                public const string Jpeg420Exif_MidSizeYCbCr = Baseline.Jpeg420Exif;
                public const string Lake_Small444YCbCr = Baseline.Lake;

                // A few large images from the "issues" set are actually very useful for benchmarking:
                public const string MissingFF00ProgressiveBedroom159_MidSize420YCbCr = Issues.MissingFF00ProgressiveBedroom159;
                public const string BadRstProgressive518_Large444YCbCr = Issues.BadRstProgressive518;
                public const string ExifGetString750Transform_Huge420YCbCr = Issues.ExifGetString750Transform;
            }
        }

        public static class Bmp
        {
            // Note: The inverted images have been generated by altering the BitmapInfoHeader using a hex editor.
            // As such, the expected pixel output will be the reverse of the unaltered equivalent images.
            public const string Car = "Bmp/Car.bmp";
            public const string F = "Bmp/F.bmp";
            public const string NegHeight = "Bmp/neg_height.bmp";
            public const string CoreHeader = "Bmp/BitmapCoreHeaderQR.bmp";
            public const string V5Header = "Bmp/BITMAPV5HEADER.bmp";
            public const string RLE24 = "Bmp/rgb24rle24.bmp";
            public const string RLE24Cut = "Bmp/rle24rlecut.bmp";
            public const string RLE24Delta = "Bmp/rle24rlecut.bmp";
            public const string RLE8 = "Bmp/RunLengthEncoded.bmp";
            public const string RLE8Cut = "Bmp/pal8rlecut.bmp";
            public const string RLE8Delta = "Bmp/pal8rletrns.bmp";
            public const string Rle8Delta320240 = "Bmp/rle8-delta-320x240.bmp";
            public const string Rle8Blank160120 = "Bmp/rle8-blank-160x120.bmp";
            public const string RLE8Inverted = "Bmp/RunLengthEncoded-inverted.bmp";
            public const string RLE4 = "Bmp/pal4rle.bmp";
            public const string RLE4Cut = "Bmp/pal4rlecut.bmp";
            public const string RLE4Delta = "Bmp/pal4rletrns.bmp";
            public const string Rle4Delta320240 = "Bmp/rle4-delta-320x240.bmp";
            public const string Bit1 = "Bmp/pal1.bmp";
            public const string Bit1Pal1 = "Bmp/pal1p1.bmp";
            public const string Bit4 = "Bmp/pal4.bmp";
            public const string Bit8 = "Bmp/test8.bmp";
            public const string Bit8Gs = "Bmp/pal8gs.bmp";
            public const string Bit8Inverted = "Bmp/test8-inverted.bmp";
            public const string Bit16 = "Bmp/test16.bmp";
            public const string Bit16Inverted = "Bmp/test16-inverted.bmp";
            public const string Bit32Rgb = "Bmp/rgb32.bmp";
            public const string Bit32Rgba = "Bmp/rgba32.bmp";
            public const string Rgb16 = "Bmp/rgb16.bmp";

            // Note: This format can be called OS/2 BMPv1, or Windows BMPv2
            public const string WinBmpv2 = "Bmp/pal8os2v1_winv2.bmp";

            public const string WinBmpv3 = "Bmp/rgb24.bmp";
            public const string WinBmpv4 = "Bmp/pal8v4.bmp";
            public const string WinBmpv5 = "Bmp/pal8v5.bmp";
            public const string Bit8Palette4 = "Bmp/pal8-0.bmp";
            public const string Os2v2Short = "Bmp/pal8os2v2-16.bmp";
            public const string Os2v2 = "Bmp/pal8os2v2.bmp";
            public const string Os2BitmapArray = "Bmp/ba-bm.bmp";
            public const string Os2BitmapArray9s = "Bmp/9S.BMP";
            public const string Os2BitmapArrayDiamond = "Bmp/DIAMOND.BMP";
            public const string Os2BitmapArrayMarble = "Bmp/GMARBLE.BMP";
            public const string Os2BitmapArraySkater = "Bmp/SKATER.BMP";
            public const string Os2BitmapArraySpade = "Bmp/SPADE.BMP";
            public const string Os2BitmapArraySunflower = "Bmp/SUNFLOW.BMP";
            public const string Os2BitmapArrayWarpd = "Bmp/WARPD.BMP";
            public const string Os2BitmapArrayPines = "Bmp/PINES.BMP";
            public const string LessThanFullSizedPalette = "Bmp/pal8os2sp.bmp";
            public const string Pal8Offset = "Bmp/pal8offs.bmp";
            public const string OversizedPalette = "Bmp/pal8oversizepal.bmp";
            public const string Rgb24LargePalette = "Bmp/rgb24largepal.bmp";
            public const string InvalidPaletteSize = "Bmp/invalidPaletteSize.bmp";
            public const string Rgb24jpeg = "Bmp/rgb24jpeg.bmp";
            public const string Rgb24png = "Bmp/rgb24png.bmp";
            public const string Rgba32v4 = "Bmp/rgba32v4.bmp";

            // Bitmap images with compression type BITFIELDS.
            public const string Rgb32bfdef = "Bmp/rgb32bfdef.bmp";
            public const string Rgb32bf = "Bmp/rgb32bf.bmp";
            public const string Rgb16bfdef = "Bmp/rgb16bfdef.bmp";
            public const string Rgb16565 = "Bmp/rgb16-565.bmp";
            public const string Rgb16565pal = "Bmp/rgb16-565pal.bmp";
            public const string Issue735 = "Bmp/issue735.bmp";
            public const string Rgba32bf56AdobeV3 = "Bmp/rgba32h56.bmp";
            public const string Rgb32h52AdobeV3 = "Bmp/rgb32h52.bmp";
            public const string Rgba321010102 = "Bmp/rgba32-1010102.bmp";
            public const string RgbaAlphaBitfields = "Bmp/rgba32abf.bmp";

            public static readonly string[] BitFields =
            {
                  Rgb32bfdef,
                  Rgb32bf,
                  Rgb16565,
                  Rgb16bfdef,
                  Rgb16565pal,
                  Issue735,
            };

            public static readonly string[] Miscellaneous =
            {
                Car,
                F,
                NegHeight
            };

            public static readonly string[] Benchmark =
            {
                Car,
                F,
                NegHeight,
                CoreHeader,
                V5Header,
                RLE4,
                RLE8,
                RLE8Inverted,
                Bit1,
                Bit1Pal1,
                Bit4,
                Bit8,
                Bit8Inverted,
                Bit16,
                Bit16Inverted,
                Bit32Rgb
            };
        }

        public static class Gif
        {
            public const string Rings = "Gif/rings.gif";
            public const string Giphy = "Gif/giphy.gif";
            public const string Cheers = "Gif/cheers.gif";
            public const string Receipt = "Gif/receipt.gif";
            public const string Trans = "Gif/trans.gif";
            public const string Kumin = "Gif/kumin.gif";
            public const string Leo = "Gif/leo.gif";
            public const string Ratio4x1 = "Gif/base_4x1.gif";
            public const string Ratio1x4 = "Gif/base_1x4.gif";
            public const string LargeComment = "Gif/large_comment.gif";
            public const string GlobalQuantizationTest = "Gif/GlobalQuantizationTest.gif";

            // Test images from https://github.com/robert-ancell/pygif/tree/master/test-suite
            public const string ZeroSize = "Gif/image-zero-size.gif";
            public const string ZeroHeight = "Gif/image-zero-height.gif";
            public const string ZeroWidth = "Gif/image-zero-width.gif";
            public const string MaxWidth = "Gif/max-width.gif";
            public const string MaxHeight = "Gif/max-height.gif";

            public static class Issues
            {
                public const string BadAppExtLength = "Gif/issues/issue405_badappextlength252.gif";
                public const string BadAppExtLength_2 = "Gif/issues/issue405_badappextlength252-2.gif";
                public const string BadDescriptorWidth = "Gif/issues/issue403_baddescriptorwidth.gif";
                public const string DeferredClearCode = "Gif/issues/bugzilla-55918.gif";
                public const string Issue1505 = "Gif/issues/issue1505_argumentoutofrange.png";
                public const string Issue1530 = "Gif/issues/issue1530.gif";
                public const string InvalidColorIndex = "Gif/issues/issue1668_invalidcolorindex.gif";
                public const string Issue1962NoColorTable = "Gif/issues/issue1962_tiniest_gif_1st.gif";
                public const string Issue2012EmptyXmp = "Gif/issues/issue2012_Stronghold-Crusader-Extreme-Cover.gif";
                public const string Issue2012BadMinCode = "Gif/issues/issue2012_drona1.gif";
            }

            public static readonly string[] All = { Rings, Giphy, Cheers, Trans, Kumin, Leo, Ratio4x1, Ratio1x4 };
        }

        public static class Tga
        {
            public const string Gray8BitTopLeft = "Tga/grayscale_UL.tga";
            public const string Gray8BitTopRight = "Tga/grayscale_UR.tga";
            public const string Gray8BitBottomLeft = "Tga/targa_8bit.tga";
            public const string Gray8BitBottomRight = "Tga/grayscale_LR.tga";

            public const string Gray8BitRleTopLeft = "Tga/grayscale_rle_UL.tga";
            public const string Gray8BitRleTopRight = "Tga/grayscale_rle_UR.tga";
            public const string Gray8BitRleBottomLeft = "Tga/targa_8bit_rle.tga";
            public const string Gray8BitRleBottomRight = "Tga/grayscale_rle_LR.tga";

            public const string Bit15 = "Tga/rgb15.tga";
            public const string Bit15Rle = "Tga/rgb15rle.tga";
            public const string Bit16BottomLeft = "Tga/targa_16bit.tga";
            public const string Bit16PalRle = "Tga/ccm8.tga";
            public const string Bit16RleBottomLeft = "Tga/targa_16bit_rle.tga";
            public const string Bit16PalBottomLeft = "Tga/targa_16bit_pal.tga";

            public const string Gray16BitTopLeft = "Tga/grayscale_a_UL.tga";
            public const string Gray16BitBottomLeft = "Tga/grayscale_a_LL.tga";
            public const string Gray16BitBottomRight = "Tga/grayscale_a_LR.tga";
            public const string Gray16BitTopRight = "Tga/grayscale_a_UR.tga";

            public const string Gray16BitRleTopLeft = "Tga/grayscale_a_rle_UL.tga";
            public const string Gray16BitRleBottomLeft = "Tga/grayscale_a_rle_LL.tga";
            public const string Gray16BitRleBottomRight = "Tga/grayscale_a_rle_LR.tga";
            public const string Gray16BitRleTopRight = "Tga/grayscale_a_rle_UR.tga";

            public const string Bit24TopLeft = "Tga/rgb24_top_left.tga";
            public const string Bit24BottomLeft = "Tga/targa_24bit.tga";
            public const string Bit24BottomRight = "Tga/rgb_LR.tga";
            public const string Bit24TopRight = "Tga/rgb_UR.tga";

            public const string Bit24RleTopLeft = "Tga/targa_24bit_rle_origin_topleft.tga";
            public const string Bit24RleBottomLeft = "Tga/targa_24bit_rle.tga";
            public const string Bit24RleTopRight = "Tga/rgb_rle_UR.tga";
            public const string Bit24RleBottomRight = "Tga/rgb_rle_LR.tga";

            public const string Bit24PalTopLeft = "Tga/targa_24bit_pal_origin_topleft.tga";
            public const string Bit24PalTopRight = "Tga/indexed_UR.tga";
            public const string Bit24PalBottomLeft = "Tga/targa_24bit_pal.tga";
            public const string Bit24PalBottomRight = "Tga/indexed_LR.tga";

            public const string Bit24PalRleTopLeft = "Tga/indexed_rle_UL.tga";
            public const string Bit24PalRleBottomLeft = "Tga/indexed_rle_LL.tga";
            public const string Bit24PalRleTopRight = "Tga/indexed_rle_UR.tga";
            public const string Bit24PalRleBottomRight = "Tga/indexed_rle_LR.tga";

            public const string Bit32TopLeft = "Tga/rgb_a_UL.tga";
            public const string Bit32BottomLeft = "Tga/targa_32bit.tga";
            public const string Bit32TopRight = "Tga/rgb_a_UR.tga";
            public const string Bit32BottomRight = "Tga/rgb_a_LR.tga";

            public const string Bit32PalTopLeft = "Tga/indexed_a_UL.tga";
            public const string Bit32PalBottomLeft = "Tga/indexed_a_LL.tga";
            public const string Bit32PalBottomRight = "Tga/indexed_a_LR.tga";
            public const string Bit32PalTopRight = "Tga/indexed_a_UR.tga";

            public const string Bit32RleTopLeft = "Tga/rgb_a_rle_UL.tga";
            public const string Bit32RleTopRight = "Tga/rgb_a_rle_UR.tga";
            public const string Bit32RleBottomRight = "Tga/rgb_a_rle_LR.tga";
            public const string Bit32RleBottomLeft = "Tga/targa_32bit_rle.tga";

            public const string Bit32PalRleTopLeft = "Tga/indexed_a_rle_UL.tga";
            public const string Bit32PalRleBottomLeft = "Tga/indexed_a_rle_LL.tga";
            public const string Bit32PalRleTopRight = "Tga/indexed_a_rle_UR.tga";
            public const string Bit32PalRleBottomRight = "Tga/indexed_a_rle_LR.tga";

            public const string NoAlphaBits16Bit = "Tga/16bit_noalphabits.tga";
            public const string NoAlphaBits16BitRle = "Tga/16bit_rle_noalphabits.tga";
            public const string NoAlphaBits32Bit = "Tga/32bit_no_alphabits.tga";
            public const string NoAlphaBits32BitRle = "Tga/32bit_rle_no_alphabits.tga";
        }

        public static class Webp
        {
            // Reference image as png
            public const string Peak = "Webp/peak.png";

            // Test pattern images for testing the encoder.
            public const string TestPatternOpaque = "Webp/testpattern_opaque.png";
            public const string TestPatternOpaqueSmall = "Webp/testpattern_opaque_small.png";
            public const string RgbTestPattern100x100 = "Webp/rgb_pattern_100x100.png";
            public const string RgbTestPattern80x80 = "Webp/rgb_pattern_80x80.png";
            public const string RgbTestPattern63x63 = "Webp/rgb_pattern_63x63.png";

            // Test image for encoding image with a palette.
            public const string Flag = "Webp/flag_of_germany.png";

            // Test images for converting rgb data to yuv.
            public const string Yuv = "Webp/yuv_test.png";

            public static class Lossless
            {
                public const string Animated = "Webp/leo_animated_lossless.webp";
                public const string Earth = "Webp/earth_lossless.webp";
                public const string Alpha = "Webp/lossless_alpha_small.webp";
                public const string WithExif = "Webp/exif_lossless.webp";
                public const string WithIccp = "Webp/lossless_with_iccp.webp";
                public const string NoTransform1 = "Webp/lossless_vec_1_0.webp";
                public const string NoTransform2 = "Webp/lossless_vec_2_0.webp";
                public const string GreenTransform1 = "Webp/lossless1.webp";
                public const string GreenTransform2 = "Webp/lossless2.webp";
                public const string GreenTransform3 = "Webp/lossless3.webp";
                public const string GreenTransform4 = "Webp/lossless_vec_1_4.webp";
                public const string GreenTransform5 = "Webp/lossless_vec_2_4.webp";
                public const string CrossColorTransform1 = "Webp/lossless_vec_1_8.webp";
                public const string CrossColorTransform2 = "Webp/lossless_vec_2_8.webp";
                public const string PredictorTransform1 = "Webp/lossless_vec_1_2.webp";
                public const string PredictorTransform2 = "Webp/lossless_vec_2_2.webp";
                public const string ColorIndexTransform1 = "Webp/lossless4.webp";
                public const string ColorIndexTransform2 = "Webp/lossless_vec_1_1.webp";
                public const string ColorIndexTransform3 = "Webp/lossless_vec_1_5.webp";
                public const string ColorIndexTransform4 = "Webp/lossless_vec_2_1.webp";
                public const string ColorIndexTransform5 = "Webp/lossless_vec_2_5.webp";
                public const string TwoTransforms1 = "Webp/lossless_vec_1_10.webp"; // cross_color, predictor
                public const string TwoTransforms2 = "Webp/lossless_vec_1_12.webp"; // cross_color, substract_green
                public const string TwoTransforms3 = "Webp/lossless_vec_1_13.webp"; // color_indexing, cross_color
                public const string TwoTransforms4 = "Webp/lossless_vec_1_3.webp"; // color_indexing, predictor
                public const string TwoTransforms5 = "Webp/lossless_vec_1_6.webp"; // substract_green, predictor
                public const string TwoTransforms6 = "Webp/lossless_vec_1_7.webp"; // color_indexing, predictor
                public const string TwoTransforms7 = "Webp/lossless_vec_1_9.webp"; // color_indexing, cross_color
                public const string TwoTransforms8 = "Webp/lossless_vec_2_10.webp"; // predictor, cross_color
                public const string TwoTransforms9 = "Webp/lossless_vec_2_12.webp"; // substract_green, cross_color
                public const string TwoTransforms10 = "Webp/lossless_vec_2_13.webp"; // color_indexing, cross_color
                public const string TwoTransforms11 = "Webp/lossless_vec_2_3.webp"; // color_indexing, predictor
                public const string TwoTransforms12 = "Webp/lossless_vec_2_6.webp"; // substract_green, predictor
                public const string TwoTransforms13 = "Webp/lossless_vec_2_9.webp"; // color_indexing, predictor

                // substract_green, predictor, cross_color
                public const string ThreeTransforms1 = "Webp/color_cache_bits_11.webp";

                // color_indexing, predictor, cross_color
                public const string ThreeTransforms2 = "Webp/lossless_vec_1_11.webp";

                // substract_green, predictor, cross_color
                public const string ThreeTransforms3 = "Webp/lossless_vec_1_14.webp";

                // color_indexing, predictor, cross_color
                public const string ThreeTransforms4 = "Webp/lossless_vec_1_15.webp";

                // color_indexing, predictor, cross_color
                public const string ThreeTransforms5 = "Webp/lossless_vec_2_11.webp";

                // substract_green, predictor, cross_color
                public const string ThreeTransforms6 = "Webp/lossless_vec_2_14.webp";

                // color_indexing, predictor, cross_color
                public const string ThreeTransforms7 = "Webp/lossless_vec_2_15.webp";

                // substract_green, predictor, cross_color
                public const string BikeThreeTransforms = "Webp/bike_lossless.webp";

                // Invalid / corrupted images
                // Below images have errors according to webpinfo. The error message webpinfo gives is "Truncated data detected when parsing RIFF payload."
                public const string LossLessCorruptImage1 = "Webp/lossless_big_random_alpha.webp"; // substract_green, predictor, cross_color.

                public const string LossLessCorruptImage2 = "Webp/lossless_vec_2_7.webp"; // color_indexing, predictor.

                public const string LossLessCorruptImage3 = "Webp/lossless_color_transform.webp"; // cross_color, predictor

                public const string LossLessCorruptImage4 = "Webp/near_lossless_75.webp"; // predictor, cross_color.
            }

            public static class Lossy
            {
                public const string Earth = "Webp/earth_lossy.webp";
<<<<<<< HEAD
=======
                public const string WithExif = "Webp/exif_lossy.webp";
                public const string WithExifNotEnoughData = "Webp/exif_lossy_not_enough_data.webp";
>>>>>>> 6061063f
                public const string WithIccp = "Webp/lossy_with_iccp.webp";
                public const string WithXmp = "Webp/xmp_lossy.webp";
                public const string BikeSmall = "Webp/bike_lossy_small.webp";
                public const string Animated = "Webp/leo_animated_lossy.webp";

                // Lossy images without macroblock filtering.
                public const string BikeWithExif = "Webp/bike_lossy_with_exif.webp";
                public const string NoFilter01 = "Webp/vp80-01-intra-1400.webp";
                public const string NoFilter02 = "Webp/vp80-00-comprehensive-010.webp";
                public const string NoFilter03 = "Webp/vp80-00-comprehensive-005.webp";
                public const string NoFilter04 = "Webp/vp80-01-intra-1417.webp";
                public const string NoFilter05 = "Webp/vp80-02-inter-1402.webp";
                public const string NoFilter06 = "Webp/test.webp";

                // Lossy images with a simple filter.
                public const string SimpleFilter01 = "Webp/segment01.webp";
                public const string SimpleFilter02 = "Webp/segment02.webp";
                public const string SimpleFilter03 = "Webp/vp80-00-comprehensive-003.webp";
                public const string SimpleFilter04 = "Webp/vp80-00-comprehensive-007.webp";
                public const string SimpleFilter05 = "Webp/test-nostrong.webp";

                // Lossy images with a complex filter.
                public const string IccpComplexFilter = WithIccp;
                public const string VeryShort = "Webp/very_short.webp";
                public const string BikeComplexFilter = "Webp/bike_lossy_complex_filter.webp";
                public const string ComplexFilter01 = "Webp/vp80-02-inter-1418.webp";
                public const string ComplexFilter02 = "Webp/vp80-02-inter-1418.webp";
                public const string ComplexFilter03 = "Webp/vp80-00-comprehensive-002.webp";
                public const string ComplexFilter04 = "Webp/vp80-00-comprehensive-006.webp";
                public const string ComplexFilter05 = "Webp/vp80-00-comprehensive-009.webp";
                public const string ComplexFilter06 = "Webp/vp80-00-comprehensive-012.webp";
                public const string ComplexFilter07 = "Webp/vp80-00-comprehensive-015.webp";
                public const string ComplexFilter08 = "Webp/vp80-00-comprehensive-016.webp";
                public const string ComplexFilter09 = "Webp/vp80-00-comprehensive-017.webp";

                // Lossy with partitions.
                public const string Partitions01 = "Webp/vp80-04-partitions-1404.webp";
                public const string Partitions02 = "Webp/vp80-04-partitions-1405.webp";
                public const string Partitions03 = "Webp/vp80-04-partitions-1406.webp";

                // Lossy with segmentation.
                public const string SegmentationNoFilter01 = "Webp/vp80-03-segmentation-1401.webp";
                public const string SegmentationNoFilter02 = "Webp/vp80-03-segmentation-1403.webp";
                public const string SegmentationNoFilter03 = "Webp/vp80-03-segmentation-1407.webp";
                public const string SegmentationNoFilter04 = "Webp/vp80-03-segmentation-1408.webp";
                public const string SegmentationNoFilter05 = "Webp/vp80-03-segmentation-1409.webp";
                public const string SegmentationNoFilter06 = "Webp/vp80-03-segmentation-1410.webp";
                public const string SegmentationComplexFilter01 = "Webp/vp80-03-segmentation-1413.webp";
                public const string SegmentationComplexFilter02 = "Webp/vp80-03-segmentation-1425.webp";
                public const string SegmentationComplexFilter03 = "Webp/vp80-03-segmentation-1426.webp";
                public const string SegmentationComplexFilter04 = "Webp/vp80-03-segmentation-1427.webp";
                public const string SegmentationComplexFilter05 = "Webp/vp80-03-segmentation-1432.webp";

                // Lossy with sharpness level.
                public const string Sharpness01 = "Webp/vp80-05-sharpness-1428.webp";
                public const string Sharpness02 = "Webp/vp80-05-sharpness-1429.webp";
                public const string Sharpness03 = "Webp/vp80-05-sharpness-1430.webp";
                public const string Sharpness04 = "Webp/vp80-05-sharpness-1431.webp";
                public const string Sharpness05 = "Webp/vp80-05-sharpness-1433.webp";
                public const string Sharpness06 = "Webp/vp80-05-sharpness-1434.webp";

                // Very small images (all with complex filter).
                public const string Small01 = "Webp/small_13x1.webp";
                public const string Small02 = "Webp/small_1x1.webp";
                public const string Small03 = "Webp/small_1x13.webp";
                public const string Small04 = "Webp/small_31x13.webp";

                // Lossy images with a alpha channel.
                public const string Alpha1 = "Webp/lossy_alpha1.webp";
                public const string Alpha2 = "Webp/lossy_alpha2.webp";
                public const string Alpha3 = "Webp/alpha_color_cache.webp";
                public const string AlphaNoCompression = "Webp/alpha_no_compression.webp";
                public const string AlphaNoCompressionNoFilter = "Webp/alpha_filter_0_method_0.webp";
                public const string AlphaCompressedNoFilter = "Webp/alpha_filter_0_method_1.webp";
                public const string AlphaNoCompressionHorizontalFilter = "Webp/alpha_filter_1_method_0.webp";
                public const string AlphaCompressedHorizontalFilter = "Webp/alpha_filter_1_method_1.webp";
                public const string AlphaNoCompressionVerticalFilter = "Webp/alpha_filter_2_method_0.webp";
                public const string AlphaCompressedVerticalFilter = "Webp/alpha_filter_2_method_1.webp";
                public const string AlphaNoCompressionGradientFilter = "Webp/alpha_filter_3_method_0.webp";
                public const string AlphaCompressedGradientFilter = "Webp/alpha_filter_3_method_1.webp";
                public const string AlphaThinkingSmiley = "Webp/1602311202.webp";
                public const string AlphaSticker = "Webp/sticker.webp";

                // Issues
                public const string Issue1594 = "Webp/issues/Issue1594.webp";
            }
        }

        public static class Tiff
        {
            public const string Benchmark_Path = "Tiff/Benchmarks/";
            public const string Benchmark_BwFax3 = "medium_bw_Fax3.tiff";
            public const string Benchmark_BwFax4 = "medium_bw_Fax4.tiff";
            public const string Benchmark_BwRle = "medium_bw_Rle.tiff";
            public const string Benchmark_GrayscaleUncompressed = "medium_grayscale_uncompressed.tiff";
            public const string Benchmark_PaletteUncompressed = "medium_palette_uncompressed.tiff";
            public const string Benchmark_RgbDeflate = "medium_rgb_deflate.tiff";
            public const string Benchmark_RgbLzw = "medium_rgb_lzw.tiff";
            public const string Benchmark_RgbPackbits = "medium_rgb_packbits.tiff";
            public const string Benchmark_RgbUncompressed = "medium_rgb_uncompressed.tiff";

            public const string Calliphora_GrayscaleUncompressed = "Tiff/Calliphora_grayscale_uncompressed.tiff";
            public const string Calliphora_GrayscaleDeflate_Predictor = "Tiff/Calliphora_gray_deflate_predictor.tiff";
            public const string Calliphora_GrayscaleLzw_Predictor = "Tiff/Calliphora_gray_lzw_predictor.tiff";
            public const string Calliphora_GrayscaleDeflate = "Tiff/Calliphora_gray_deflate.tiff";
            public const string Calliphora_RgbDeflate_Predictor = "Tiff/Calliphora_rgb_deflate_predictor.tiff";
            public const string Calliphora_RgbJpeg = "Tiff/Calliphora_rgb_jpeg.tiff";
            public const string Calliphora_PaletteUncompressed = "Tiff/Calliphora_palette_uncompressed.tiff";
            public const string Calliphora_RgbLzwPredictor = "Tiff/Calliphora_rgb_lzw_predictor.tiff";
            public const string Calliphora_RgbPaletteLzw = "Tiff/Calliphora_rgb_palette_lzw.tiff";
            public const string Calliphora_RgbPaletteLzw_Predictor = "Tiff/Calliphora_rgb_palette_lzw_predictor.tiff";
            public const string Calliphora_RgbPackbits = "Tiff/Calliphora_rgb_packbits.tiff";
            public const string Calliphora_RgbUncompressed = "Tiff/Calliphora_rgb_uncompressed.tiff";
            public const string Calliphora_Fax3Compressed = "Tiff/Calliphora_ccitt_fax3.tiff";
            public const string Fax3Uncompressed = "Tiff/ccitt_fax3_uncompressed.tiff";
            public const string Calliphora_Fax3Compressed_WithEolPadding = "Tiff/Calliphora_ccitt_fax3_with_eol_padding.tiff";
            public const string Calliphora_Fax4Compressed = "Tiff/Calliphora_ccitt_fax4.tiff";
            public const string Calliphora_HuffmanCompressed = "Tiff/Calliphora_huffman_rle.tiff";
            public const string Calliphora_BiColorUncompressed = "Tiff/Calliphora_bicolor_uncompressed.tiff";
            public const string Fax4Compressed = "Tiff/basi3p02_fax4.tiff";
            public const string Fax4CompressedLowerOrderBitsFirst = "Tiff/basi3p02_fax4_lowerOrderBitsFirst.tiff";

            public const string CcittFax3AllTermCodes = "Tiff/ccitt_fax3_all_terminating_codes.tiff";
            public const string CcittFax3AllMakeupCodes = "Tiff/ccitt_fax3_all_makeup_codes.tiff";
            public const string HuffmanRleAllTermCodes = "Tiff/huffman_rle_all_terminating_codes.tiff";
            public const string HuffmanRleAllMakeupCodes = "Tiff/huffman_rle_all_makeup_codes.tiff";
            public const string CcittFax3LowerOrderBitsFirst = "Tiff/basi3p02_fax3_lowerOrderBitsFirst.tiff";
            public const string HuffmanRleLowerOrderBitsFirst = "Tiff/basi3p02_huffman_rle_lowerOrderBitsFirst.tiff";

            // Test case for an issue, that the last bits in a row got ignored.
            public const string HuffmanRle_basi3p02 = "Tiff/basi3p02_huffman_rle.tiff";

            public const string GrayscaleDeflateMultistrip = "Tiff/grayscale_deflate_multistrip.tiff";
            public const string GrayscaleUncompressed = "Tiff/grayscale_uncompressed.tiff";
            public const string GrayscaleJpegCompressed = "Tiff/JpegCompressedGray.tiff";
            public const string PaletteDeflateMultistrip = "Tiff/palette_grayscale_deflate_multistrip.tiff";
            public const string PaletteUncompressed = "Tiff/palette_uncompressed.tiff";
            public const string RgbDeflate = "Tiff/rgb_deflate.tiff";
            public const string RgbDeflatePredictor = "Tiff/rgb_deflate_predictor.tiff";
            public const string RgbDeflateMultistrip = "Tiff/rgb_deflate_multistrip.tiff";
            public const string RgbJpegCompressed = "Tiff/rgb_jpegcompression.tiff";
            public const string RgbWithStripsJpegCompressed = "Tiff/rgb_jpegcompressed_stripped.tiff";
            public const string RgbJpegCompressedNoJpegTable = "Tiff/rgb_jpegcompressed_nojpegtable.tiff";
            public const string RgbLzwPredictor = "Tiff/rgb_lzw_predictor.tiff";
            public const string RgbLzwNoPredictor = "Tiff/rgb_lzw_no_predictor.tiff";
            public const string RgbLzwNoPredictorMultistrip = "Tiff/rgb_lzw_noPredictor_multistrip.tiff";
            public const string RgbLzwNoPredictorMultistripMotorola = "Tiff/rgb_lzw_noPredictor_multistrip_Motorola.tiff";
            public const string RgbLzwNoPredictorSinglestripMotorola = "Tiff/rgb_lzw_noPredictor_singlestrip_Motorola.tiff";
            public const string RgbLzwMultistripPredictor = "Tiff/rgb_lzw_multistrip.tiff";
            public const string RgbPackbits = "Tiff/rgb_packbits.tiff";
            public const string RgbPackbitsMultistrip = "Tiff/rgb_packbits_multistrip.tiff";
            public const string RgbUncompressed = "Tiff/rgb_uncompressed.tiff";
            public const string RgbPalette = "Tiff/rgb_palette.tiff";
            public const string Rgb4BitPalette = "Tiff/bike_colorpalette_4bit.tiff";
            public const string RgbPaletteDeflate = "Tiff/rgb_palette_deflate.tiff";
            public const string FlowerRgbFloat323232 = "Tiff/flower-rgb-float32_msb.tiff";
            public const string FlowerRgbFloat323232LittleEndian = "Tiff/flower-rgb-float32_lsb.tiff";
            public const string FlowerRgb323232Contiguous = "Tiff/flower-rgb-contig-32.tiff";
            public const string FlowerRgb323232ContiguousLittleEndian = "Tiff/flower-rgb-contig-32_lsb.tiff";
            public const string FlowerRgb323232Planar = "Tiff/flower-rgb-planar-32.tiff";
            public const string FlowerRgb323232PlanarLittleEndian = "Tiff/flower-rgb-planar-32_lsb.tiff";
            public const string FlowerRgb323232PredictorBigEndian = "Tiff/flower-rgb-contig-32_msb_zip_predictor.tiff";
            public const string FlowerRgb323232PredictorLittleEndian = "Tiff/flower-rgb-contig-32_lsb_zip_predictor.tiff";
            public const string FlowerRgb242424Planar = "Tiff/flower-rgb-planar-24.tiff";
            public const string FlowerRgb242424PlanarLittleEndian = "Tiff/flower-rgb-planar-24_lsb.tiff";
            public const string FlowerRgb242424Contiguous = "Tiff/flower-rgb-contig-24.tiff";
            public const string FlowerRgb242424ContiguousLittleEndian = "Tiff/flower-rgb-contig-24_lsb.tiff";
            public const string FlowerRgb161616Contiguous = "Tiff/flower-rgb-contig-16.tiff";
            public const string FlowerRgb161616ContiguousLittleEndian = "Tiff/flower-rgb-contig-16_lsb.tiff";
            public const string FlowerRgb161616PredictorBigEndian = "Tiff/flower-rgb-contig-16_msb_zip_predictor.tiff";
            public const string FlowerRgb161616PredictorLittleEndian = "Tiff/flower-rgb-contig-16_lsb_zip_predictor.tiff";
            public const string FlowerRgb161616Planar = "Tiff/flower-rgb-planar-16.tiff";
            public const string FlowerRgb161616PlanarLittleEndian = "Tiff/flower-rgb-planar-16_lsb.tiff";
            public const string FlowerRgb141414Contiguous = "Tiff/flower-rgb-contig-14.tiff";
            public const string FlowerRgb141414Planar = "Tiff/flower-rgb-planar-14.tiff";
            public const string FlowerRgb121212Contiguous = "Tiff/flower-rgb-contig-12.tiff";
            public const string FlowerRgb101010Contiguous = "Tiff/flower-rgb-contig-10.tiff";
            public const string FlowerRgb101010Planar = "Tiff/flower-rgb-planar-10.tiff";
            public const string FlowerRgb888Contiguous = "Tiff/flower-rgb-contig-08.tiff";
            public const string FlowerRgb888Planar6Strips = "Tiff/flower-rgb-planar-08-6strips.tiff";
            public const string FlowerRgb888Planar15Strips = "Tiff/flower-rgb-planar-08-15strips.tiff";
            public const string FlowerYCbCr888Contiguous = "Tiff/flower-ycbcr-contig-08_h1v1.tiff";
            public const string FlowerYCbCr888Planar = "Tiff/flower-ycbcr-planar-08_h1v1.tiff";
            public const string FlowerYCbCr888Contiguoush2v1 = "Tiff/flower-ycbcr-contig-08_h2v1.tiff";
            public const string FlowerYCbCr888Contiguoush2v2 = "Tiff/flower-ycbcr-contig-08_h2v2.tiff";
            public const string FlowerYCbCr888Contiguoush4v4 = "Tiff/flower-ycbcr-contig-08_h4v4.tiff";
            public const string RgbYCbCr888Contiguoush1v1 = "Tiff/rgb-ycbcr-contig-08_h1v1.tiff";
            public const string RgbYCbCr888Contiguoush2v1 = "Tiff/rgb-ycbcr-contig-08_h2v1.tiff";
            public const string RgbYCbCr888Contiguoush2v2 = "Tiff/rgb-ycbcr-contig-08_h2v2.tiff";
            public const string RgbYCbCr888Contiguoush4v4 = "Tiff/rgb-ycbcr-contig-08_h4v4.tiff";
            public const string YCbCrJpegCompressed = "Tiff/ycbcr_jpegcompressed.tiff";
            public const string FlowerRgb444Contiguous = "Tiff/flower-rgb-contig-04.tiff";
            public const string FlowerRgb444Planar = "Tiff/flower-rgb-planar-04.tiff";
            public const string FlowerRgb222Contiguous = "Tiff/flower-rgb-contig-02.tiff";
            public const string FlowerRgb222Planar = "Tiff/flower-rgb-planar-02.tiff";
            public const string Flower2BitGray = "Tiff/flower-minisblack-02.tiff";
            public const string Flower2BitPalette = "Tiff/flower-palette-02.tiff";
            public const string Flower4BitPalette = "Tiff/flower-palette-04.tiff";
            public const string Flower4BitPaletteGray = "Tiff/flower-minisblack-04.tiff";
            public const string FLowerRgb3Bit = "Tiff/flower-rgb-3bit.tiff";
            public const string FLowerRgb5Bit = "Tiff/flower-rgb-5bit.tiff";
            public const string FLowerRgb6Bit = "Tiff/flower-rgb-6bit.tiff";
            public const string Flower6BitGray = "Tiff/flower-minisblack-06.tiff";
            public const string Flower8BitGray = "Tiff/flower-minisblack-08.tiff";
            public const string Flower10BitGray = "Tiff/flower-minisblack-10.tiff";
            public const string Flower12BitGray = "Tiff/flower-minisblack-12.tiff";
            public const string Flower14BitGray = "Tiff/flower-minisblack-14.tiff";
            public const string Flower16BitGray = "Tiff/flower-minisblack-16.tiff";
            public const string Flower16BitGrayLittleEndian = "Tiff/flower-minisblack-16_lsb.tiff";
            public const string Flower16BitGrayMinIsWhiteLittleEndian = "Tiff/flower-miniswhite-16_lsb.tiff";
            public const string Flower16BitGrayPredictorBigEndian = "Tiff/flower-minisblack-16_msb_lzw_predictor.tiff";
            public const string Flower16BitGrayPredictorLittleEndian = "Tiff/flower-minisblack-16_lsb_lzw_predictor.tiff";
            public const string Flower16BitGrayMinIsWhiteBigEndian = "Tiff/flower-miniswhite-16_msb.tiff";
            public const string Flower24BitGray = "Tiff/flower-minisblack-24_msb.tiff";
            public const string Flower24BitGrayLittleEndian = "Tiff/flower-minisblack-24_lsb.tiff";
            public const string Flower32BitGray = "Tiff/flower-minisblack-32_msb.tiff";
            public const string Flower32BitGrayLittleEndian = "Tiff/flower-minisblack-32_lsb.tiff";
            public const string Flower32BitFloatGray = "Tiff/flower-minisblack-float32_msb.tiff";
            public const string Flower32BitFloatGrayLittleEndian = "Tiff/flower-minisblack-float32_lsb.tiff";
            public const string Flower32BitFloatGrayMinIsWhite = "Tiff/flower-miniswhite-float32_msb.tiff";
            public const string Flower32BitFloatGrayMinIsWhiteLittleEndian = "Tiff/flower-miniswhite-float32_lsb.tiff";
            public const string Flower32BitGrayMinIsWhite = "Tiff/flower-miniswhite-32_msb.tiff";
            public const string Flower32BitGrayMinIsWhiteLittleEndian = "Tiff/flower-miniswhite-32_lsb.tiff";
            public const string Flower32BitGrayPredictorBigEndian = "Tiff/flower-minisblack-32_msb_deflate_predictor.tiff";
            public const string Flower32BitGrayPredictorLittleEndian = "Tiff/flower-minisblack-32_lsb_deflate_predictor.tiff";

            // Images with alpha channel.
            public const string Rgba2BitUnassociatedAlpha = "Tiff/RgbaUnassociatedAlpha2bit.tiff";
            public const string Rgba3BitUnassociatedAlpha = "Tiff/RgbaUnassociatedAlpha3bit.tiff";
            public const string Rgba3BitAssociatedAlpha = "Tiff/RgbaAssociatedAlpha3bit.tiff";
            public const string Rgba4BitUnassociatedAlpha = "Tiff/RgbaUnassociatedAlpha4bit.tiff";
            public const string Rgba4BitAassociatedAlpha = "Tiff/RgbaAssociatedAlpha4bit.tiff";
            public const string Rgba5BitUnassociatedAlpha = "Tiff/RgbaUnassociatedAlpha5bit.tiff";
            public const string Rgba5BitAssociatedAlpha = "Tiff/RgbaAssociatedAlpha5bit.tiff";
            public const string Rgba6BitUnassociatedAlpha = "Tiff/RgbaUnassociatedAlpha6bit.tiff";
            public const string Rgba6BitAssociatedAlpha = "Tiff/RgbaAssociatedAlpha6bit.tiff";
            public const string Rgba8BitUnassociatedAlpha = "Tiff/RgbaUnassociatedAlpha8bit.tiff";
            public const string Rgba8BitAssociatedAlpha = "Tiff/RgbaAlpha8bit.tiff";
            public const string Rgba8BitUnassociatedAlphaWithPredictor = "Tiff/RgbaUnassociatedAlphaPredictor8bit.tiff";
            public const string Rgba8BitPlanarUnassociatedAlpha = "Tiff/RgbaUnassociatedAlphaPlanar8bit.tiff";
            public const string Rgba10BitUnassociatedAlphaBigEndian = "Tiff/RgbaUnassociatedAlpha10bit_msb.tiff";
            public const string Rgba10BitUnassociatedAlphaLittleEndian = "Tiff/RgbaUnassociatedAlpha10bit_lsb.tiff";
            public const string Rgba10BitAssociatedAlphaBigEndian = "Tiff/RgbaAssociatedAlpha10bit_msb.tiff";
            public const string Rgba10BitAssociatedAlphaLittleEndian = "Tiff/RgbaAssociatedAlpha10bit_lsb.tiff";
            public const string Rgba12BitUnassociatedAlphaBigEndian = "Tiff/RgbaUnassociatedAlpha12bit_msb.tiff";
            public const string Rgba12BitUnassociatedAlphaLittleEndian = "Tiff/RgbaUnassociatedAlpha12bit_lsb.tiff";
            public const string Rgba12BitAssociatedAlphaBigEndian = "Tiff/RgbaAssociatedAlpha12bit_msb.tiff";
            public const string Rgba12BitAssociatedAlphaLittleEndian = "Tiff/RgbaAssociatedAlpha12bit_lsb.tiff";
            public const string Rgba14BitUnassociatedAlphaBigEndian = "Tiff/RgbaUnassociatedAlpha14bit_msb.tiff";
            public const string Rgba14BitUnassociatedAlphaLittleEndian = "Tiff/RgbaUnassociatedAlpha14bit_lsb.tiff";
            public const string Rgba14BitAssociatedAlphaBigEndian = "Tiff/RgbaAssociatedAlpha14bit_msb.tiff";
            public const string Rgba14BitAssociatedAlphaLittleEndian = "Tiff/RgbaAssociatedAlpha14bit_lsb.tiff";
            public const string Rgba16BitUnassociatedAlphaBigEndian = "Tiff/RgbaUnassociatedAlpha16bit_msb.tiff";
            public const string Rgba16BitUnassociatedAlphaLittleEndian = "Tiff/RgbaUnassociatedAlpha16bit_lsb.tiff";
            public const string Rgba16BitAssociatedAlphaBigEndian = "Tiff/RgbaAssociatedAlpha16bit_msb.tiff";
            public const string Rgba16BitAssociatedAlphaLittleEndian = "Tiff/RgbaAssociatedAlpha16bit_lsb.tiff";
            public const string Rgba16BitUnassociatedAlphaBigEndianWithPredictor = "Tiff/RgbaUnassociatedAlphaPredictor16bit_msb.tiff";
            public const string Rgba16BitUnassociatedAlphaLittleEndianWithPredictor = "Tiff/RgbaUnassociatedAlphaPredictor16bit_lsb.tiff";
            public const string Rgba16BitPlanarUnassociatedAlphaBigEndian = "Tiff/RgbaUnassociatedAlphaPlanar16bit_msb.tiff";
            public const string Rgba16BitPlanarUnassociatedAlphaLittleEndian = "Tiff/RgbaUnassociatedAlphaPlanar16bit_lsb.tiff";
            public const string Rgba24BitUnassociatedAlphaBigEndian = "Tiff/RgbaUnassociatedAlpha24bit_msb.tiff";
            public const string Rgba24BitUnassociatedAlphaLittleEndian = "Tiff/RgbaUnassociatedAlpha24bit_lsb.tiff";
            public const string Rgba24BitPlanarUnassociatedAlphaBigEndian = "Tiff/RgbaUnassociatedAlphaPlanar24bit_msb.tiff";
            public const string Rgba24BitPlanarUnassociatedAlphaLittleEndian = "Tiff/RgbaUnassociatedAlphaPlanar24bit_lsb.tiff";
            public const string Rgba32BitUnassociatedAlphaBigEndian = "Tiff/RgbaUnassociatedAlpha32bit_msb.tiff";
            public const string Rgba32BitUnassociatedAlphaLittleEndian = "Tiff/RgbaUnassociatedAlpha32bit_lsb.tiff";
            public const string Rgba32BitUnassociatedAlphaBigEndianWithPredictor = "Tiff/RgbaUnassociatedAlphaPredictor32bit_msb.tiff";
            public const string Rgba32BitUnassociatedAlphaLittleEndianWithPredictor = "Tiff/RgbaUnassociatedAlphaPredictor32bit_lsb.tiff";
            public const string Rgba32BitPlanarUnassociatedAlphaBigEndian = "Tiff/RgbaUnassociatedAlphaPlanar32bit_msb.tiff";
            public const string Rgba32BitPlanarUnassociatedAlphaLittleEndian = "Tiff/RgbaUnassociatedAlphaPlanar32bit_lsb.tiff";

            public const string Issues1716Rgb161616BitLittleEndian = "Tiff/Issues/Issue1716.tiff";
            public const string Issues1891 = "Tiff/Issues/Issue1891.tiff";

            public const string SmallRgbDeflate = "Tiff/rgb_small_deflate.tiff";
            public const string SmallRgbLzw = "Tiff/rgb_small_lzw.tiff";

            public const string RgbUncompressedTiled = "Tiff/rgb_uncompressed_tiled.tiff";
            public const string MultiframeDifferentSizeTiled = "Tiff/multipage_ withPreview_differentSize_tiled.tiff";

            public const string MultiframeLzwPredictor = "Tiff/multipage_lzw.tiff";
            public const string MultiframeDeflateWithPreview = "Tiff/multipage_deflate_withPreview.tiff";
            public const string MultiframeDifferentSize = "Tiff/multipage_differentSize.tiff";
            public const string MultiframeDifferentVariants = "Tiff/multipage_differentVariants.tiff";
            public const string MultiFrameMipMap = "Tiff/SKC1H3.tiff";

            public const string LittleEndianByteOrder = "Tiff/little_endian.tiff";

            public const string Fax4_Motorola = "Tiff/moy.tiff";

            public const string SampleMetadata = "Tiff/metadata_sample.tiff";

            // Iptc data as long[] instead of byte[]
            public const string InvalidIptcData = "Tiff/7324fcaff3aad96f27899da51c1bb5d9.tiff";
            public const string IptcData = "Tiff/iptc.tiff";

            public static readonly string[] Multiframes = { MultiframeDeflateWithPreview, MultiframeLzwPredictor /*, MultiFrameDifferentSize, MultiframeDifferentSizeTiled, MultiFrameDifferentVariants,*/ };

            public static readonly string[] Metadata = { SampleMetadata };
        }

        public static class BigTiff
        {
            public const string Base = "Tiff/BigTiff/";

            public const string BigTIFF = Base + "BigTIFF.tif";
            public const string BigTIFFLong = Base + "BigTIFFLong.tif";
            public const string BigTIFFLong8 = Base + "BigTIFFLong8.tif";
            public const string BigTIFFLong8Tiles = Base + "BigTIFFLong8Tiles.tif";
            public const string BigTIFFMotorola = Base + "BigTIFFMotorola.tif";
            public const string BigTIFFMotorolaLongStrips = Base + "BigTIFFMotorolaLongStrips.tif";

            public const string BigTIFFSubIFD4 = Base + "BigTIFFSubIFD4.tif";
            public const string BigTIFFSubIFD8 = Base + "BigTIFFSubIFD8.tif";

            public const string Indexed4_Deflate = Base + "BigTIFF_Indexed4_Deflate.tif";
            public const string Indexed8_LZW = Base + "BigTIFF_Indexed8_LZW.tif";
            public const string MinIsBlack = Base + "BigTIFF_MinIsBlack.tif";
            public const string MinIsWhite = Base + "BigTIFF_MinIsWhite.tif";

            public const string Damaged_MinIsWhite_RLE = Base + "BigTIFF_MinIsWhite_RLE.tif";
            public const string Damaged_MinIsBlack_RLE = Base + "BigTIFF_MinIsBlack_RLE.tif";
        }

        public static class Pbm
        {
            public const string BlackAndWhitePlain = "Pbm/blackandwhite_plain.pbm";
            public const string BlackAndWhiteBinary = "Pbm/blackandwhite_binary.pbm";
            public const string GrayscaleBinary = "Pbm/rings.pgm";
            public const string GrayscaleBinaryWide = "Pbm/Gene-UP WebSocket RunImageMask.pgm";
            public const string GrayscalePlain = "Pbm/grayscale_plain.pgm";
            public const string GrayscalePlainNormalized = "Pbm/grayscale_plain_normalized.pgm";
            public const string GrayscalePlainMagick = "Pbm/grayscale_plain_magick.pgm";
            public const string RgbBinary = "Pbm/00000_00000.ppm";
            public const string RgbPlain = "Pbm/rgb_plain.ppm";
            public const string RgbPlainNormalized = "Pbm/rgb_plain_normalized.ppm";
            public const string RgbPlainMagick = "Pbm/rgb_plain_magick.ppm";
        }
    }
}<|MERGE_RESOLUTION|>--- conflicted
+++ resolved
@@ -629,11 +629,8 @@
             public static class Lossy
             {
                 public const string Earth = "Webp/earth_lossy.webp";
-<<<<<<< HEAD
-=======
                 public const string WithExif = "Webp/exif_lossy.webp";
                 public const string WithExifNotEnoughData = "Webp/exif_lossy_not_enough_data.webp";
->>>>>>> 6061063f
                 public const string WithIccp = "Webp/lossy_with_iccp.webp";
                 public const string WithXmp = "Webp/xmp_lossy.webp";
                 public const string BikeSmall = "Webp/bike_lossy_small.webp";
