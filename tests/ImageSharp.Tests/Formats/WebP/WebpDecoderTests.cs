// Copyright (c) Six Labors.
// Licensed under the Six Labors Split License.

using System;
using System.IO;
using SixLabors.ImageSharp.Formats;
using SixLabors.ImageSharp.Formats.Tiff;
using SixLabors.ImageSharp.Formats.Webp;
using SixLabors.ImageSharp.PixelFormats;
using SixLabors.ImageSharp.Tests.TestUtilities;
using SixLabors.ImageSharp.Tests.TestUtilities.ImageComparison;
using SixLabors.ImageSharp.Tests.TestUtilities.ReferenceCodecs;
using Xunit;
using static SixLabors.ImageSharp.Tests.TestImages.Webp;

// ReSharper disable InconsistentNaming
namespace SixLabors.ImageSharp.Tests.Formats.Webp
{
    [Trait("Format", "Webp")]
    [ValidateDisposedMemoryAllocations]
    public class WebpDecoderTests
    {
        private static WebpDecoder WebpDecoder => new();

        private static MagickReferenceDecoder ReferenceDecoder => new();

        private static string TestImageLossyHorizontalFilterPath => Path.Combine(TestEnvironment.InputImagesDirectoryFullPath, Lossy.AlphaCompressedHorizontalFilter);

        private static string TestImageLossyVerticalFilterPath => Path.Combine(TestEnvironment.InputImagesDirectoryFullPath, Lossy.AlphaCompressedVerticalFilter);

        private static string TestImageLossySimpleFilterPath => Path.Combine(TestEnvironment.InputImagesDirectoryFullPath, Lossy.SimpleFilter02);

        private static string TestImageLossyComplexFilterPath => Path.Combine(TestEnvironment.InputImagesDirectoryFullPath, Lossy.BikeComplexFilter);

        [Theory]
        [InlineData(Lossless.GreenTransform1, 1000, 307, 32)]
        [InlineData(Lossless.BikeThreeTransforms, 250, 195, 32)]
        [InlineData(Lossless.NoTransform2, 128, 128, 32)]
        [InlineData(Lossy.Alpha1, 1000, 307, 32)]
        [InlineData(Lossy.Alpha2, 1000, 307, 32)]
        [InlineData(Lossy.BikeWithExif, 250, 195, 24)]
        public void Identify_DetectsCorrectDimensionsAndBitDepth(
            string imagePath,
            int expectedWidth,
            int expectedHeight,
            int expectedBitsPerPixel)
        {
            var testFile = TestFile.Create(imagePath);
            using var stream = new MemoryStream(testFile.Bytes, false);
            IImageInfo imageInfo = Image.Identify(stream);
            Assert.NotNull(imageInfo);
            Assert.Equal(expectedWidth, imageInfo.Width);
            Assert.Equal(expectedHeight, imageInfo.Height);
            Assert.Equal(expectedBitsPerPixel, imageInfo.PixelType.BitsPerPixel);
        }

        [Theory]
        [WithFile(Lossy.BikeWithExif, PixelTypes.Rgba32)]
        [WithFile(Lossy.NoFilter01, PixelTypes.Rgba32)]
        [WithFile(Lossy.NoFilter02, PixelTypes.Rgba32)]
        [WithFile(Lossy.NoFilter03, PixelTypes.Rgba32)]
        [WithFile(Lossy.NoFilter04, PixelTypes.Rgba32)]
        [WithFile(Lossy.NoFilter05, PixelTypes.Rgba32)]
        [WithFile(Lossy.SegmentationNoFilter01, PixelTypes.Rgba32)]
        [WithFile(Lossy.SegmentationNoFilter02, PixelTypes.Rgba32)]
        [WithFile(Lossy.SegmentationNoFilter03, PixelTypes.Rgba32)]
        public void WebpDecoder_CanDecode_Lossy_WithoutFilter<TPixel>(TestImageProvider<TPixel> provider)
            where TPixel : unmanaged, IPixel<TPixel>
        {
            using Image<TPixel> image = provider.GetImage(WebpDecoder);
            image.DebugSave(provider);
            image.CompareToOriginal(provider, ReferenceDecoder);
        }

        [Theory]
        [WithFile(Lossy.SimpleFilter01, PixelTypes.Rgba32)]
        [WithFile(Lossy.SimpleFilter02, PixelTypes.Rgba32)]
        [WithFile(Lossy.SimpleFilter03, PixelTypes.Rgba32)]
        [WithFile(Lossy.SimpleFilter04, PixelTypes.Rgba32)]
        [WithFile(Lossy.SimpleFilter05, PixelTypes.Rgba32)]
        public void WebpDecoder_CanDecode_Lossy_WithSimpleFilter<TPixel>(TestImageProvider<TPixel> provider)
            where TPixel : unmanaged, IPixel<TPixel>
        {
            using Image<TPixel> image = provider.GetImage(WebpDecoder);
            image.DebugSave(provider);
            image.CompareToOriginal(provider, ReferenceDecoder);
        }

        [Theory]
        [WithFile(Lossy.IccpComplexFilter, PixelTypes.Rgba32)]
        [WithFile(Lossy.VeryShort, PixelTypes.Rgba32)]
        [WithFile(Lossy.BikeComplexFilter, PixelTypes.Rgba32)]
        [WithFile(Lossy.ComplexFilter01, PixelTypes.Rgba32)]
        [WithFile(Lossy.ComplexFilter02, PixelTypes.Rgba32)]
        [WithFile(Lossy.ComplexFilter03, PixelTypes.Rgba32)]
        [WithFile(Lossy.ComplexFilter04, PixelTypes.Rgba32)]
        [WithFile(Lossy.ComplexFilter05, PixelTypes.Rgba32)]
        [WithFile(Lossy.ComplexFilter06, PixelTypes.Rgba32)]
        [WithFile(Lossy.ComplexFilter07, PixelTypes.Rgba32)]
        [WithFile(Lossy.ComplexFilter08, PixelTypes.Rgba32)]
        [WithFile(Lossy.ComplexFilter09, PixelTypes.Rgba32)]
        public void WebpDecoder_CanDecode_Lossy_WithComplexFilter<TPixel>(TestImageProvider<TPixel> provider)
            where TPixel : unmanaged, IPixel<TPixel>
        {
            using Image<TPixel> image = provider.GetImage(WebpDecoder);
            image.DebugSave(provider);
            image.CompareToOriginal(provider, ReferenceDecoder);
        }

        [Theory]
        [WithFile(Lossy.Small01, PixelTypes.Rgba32)]
        [WithFile(Lossy.Small02, PixelTypes.Rgba32)]
        [WithFile(Lossy.Small03, PixelTypes.Rgba32)]
        [WithFile(Lossy.Small04, PixelTypes.Rgba32)]
        public void WebpDecoder_CanDecode_Lossy_VerySmall<TPixel>(TestImageProvider<TPixel> provider)
            where TPixel : unmanaged, IPixel<TPixel>
        {
            using Image<TPixel> image = provider.GetImage(WebpDecoder);
            image.DebugSave(provider);
            image.CompareToOriginal(provider, ReferenceDecoder);
        }

        [Theory]
        [WithFile(Lossy.SegmentationNoFilter04, PixelTypes.Rgba32)]
        [WithFile(Lossy.SegmentationNoFilter05, PixelTypes.Rgba32)]
        [WithFile(Lossy.SegmentationNoFilter06, PixelTypes.Rgba32)]
        [WithFile(Lossy.SegmentationComplexFilter01, PixelTypes.Rgba32)]
        [WithFile(Lossy.SegmentationComplexFilter02, PixelTypes.Rgba32)]
        [WithFile(Lossy.SegmentationComplexFilter03, PixelTypes.Rgba32)]
        [WithFile(Lossy.SegmentationComplexFilter04, PixelTypes.Rgba32)]
        [WithFile(Lossy.SegmentationComplexFilter05, PixelTypes.Rgba32)]
        public void WebpDecoder_CanDecode_Lossy_WithPartitions<TPixel>(TestImageProvider<TPixel> provider)
            where TPixel : unmanaged, IPixel<TPixel>
        {
            using Image<TPixel> image = provider.GetImage(WebpDecoder);
            image.DebugSave(provider);
            image.CompareToOriginal(provider, ReferenceDecoder);
        }

        [Theory]
        [WithFile(Lossy.Partitions01, PixelTypes.Rgba32)]
        [WithFile(Lossy.Partitions02, PixelTypes.Rgba32)]
        [WithFile(Lossy.Partitions03, PixelTypes.Rgba32)]
        public void WebpDecoder_CanDecode_Lossy_WithSegmentation<TPixel>(TestImageProvider<TPixel> provider)
            where TPixel : unmanaged, IPixel<TPixel>
        {
            using Image<TPixel> image = provider.GetImage(WebpDecoder);
            image.DebugSave(provider);
            image.CompareToOriginal(provider, ReferenceDecoder);
        }

        [Theory]
        [WithFile(Lossy.Sharpness01, PixelTypes.Rgba32)]
        [WithFile(Lossy.Sharpness02, PixelTypes.Rgba32)]
        [WithFile(Lossy.Sharpness03, PixelTypes.Rgba32)]
        [WithFile(Lossy.Sharpness04, PixelTypes.Rgba32)]
        [WithFile(Lossy.Sharpness05, PixelTypes.Rgba32)]
        [WithFile(Lossy.Sharpness06, PixelTypes.Rgba32)]
        public void WebpDecoder_CanDecode_Lossy_WithSharpnessLevel<TPixel>(TestImageProvider<TPixel> provider)
            where TPixel : unmanaged, IPixel<TPixel>
        {
            using Image<TPixel> image = provider.GetImage(WebpDecoder);
            image.DebugSave(provider);
            image.CompareToOriginal(provider, ReferenceDecoder);
        }

        [Theory]
        [WithFile(Lossy.AlphaNoCompression, PixelTypes.Rgba32)]
        [WithFile(Lossy.AlphaNoCompressionNoFilter, PixelTypes.Rgba32)]
        [WithFile(Lossy.AlphaCompressedNoFilter, PixelTypes.Rgba32)]
        [WithFile(Lossy.AlphaNoCompressionHorizontalFilter, PixelTypes.Rgba32)]
        [WithFile(Lossy.AlphaNoCompressionVerticalFilter, PixelTypes.Rgba32)]
        [WithFile(Lossy.AlphaNoCompressionGradientFilter, PixelTypes.Rgba32)]
        [WithFile(Lossy.AlphaCompressedHorizontalFilter, PixelTypes.Rgba32)]
        [WithFile(Lossy.AlphaCompressedVerticalFilter, PixelTypes.Rgba32)]
        [WithFile(Lossy.AlphaCompressedGradientFilter, PixelTypes.Rgba32)]
        [WithFile(Lossy.Alpha1, PixelTypes.Rgba32)]
        [WithFile(Lossy.Alpha2, PixelTypes.Rgba32)]
        [WithFile(Lossy.Alpha3, PixelTypes.Rgba32)]
        [WithFile(Lossy.AlphaThinkingSmiley, PixelTypes.Rgba32)]
        [WithFile(Lossy.AlphaSticker, PixelTypes.Rgba32)]
        public void WebpDecoder_CanDecode_Lossy_WithAlpha<TPixel>(TestImageProvider<TPixel> provider)
            where TPixel : unmanaged, IPixel<TPixel>
        {
            using Image<TPixel> image = provider.GetImage(WebpDecoder);
            image.DebugSave(provider);
            image.CompareToOriginal(provider, ReferenceDecoder);
        }

        [Theory]
        [WithFile(Lossless.Alpha, PixelTypes.Rgba32)]
        public void WebpDecoder_CanDecode_Lossless_WithAlpha<TPixel>(TestImageProvider<TPixel> provider)
            where TPixel : unmanaged, IPixel<TPixel>
        {
            using Image<TPixel> image = provider.GetImage(WebpDecoder);
            image.DebugSave(provider);
            image.CompareToOriginal(provider, ReferenceDecoder);
        }

        [Theory]
        [WithFile(Lossless.NoTransform1, PixelTypes.Rgba32)]
        [WithFile(Lossless.NoTransform2, PixelTypes.Rgba32)]
        public void WebpDecoder_CanDecode_Lossless_WithoutTransforms<TPixel>(TestImageProvider<TPixel> provider)
            where TPixel : unmanaged, IPixel<TPixel>
        {
            using Image<TPixel> image = provider.GetImage(WebpDecoder);
            image.DebugSave(provider);
            image.CompareToOriginal(provider, ReferenceDecoder);
        }

        [Theory]
        [WithFile(Lossless.GreenTransform1, PixelTypes.Rgba32)]
        [WithFile(Lossless.GreenTransform2, PixelTypes.Rgba32)]
        [WithFile(Lossless.GreenTransform3, PixelTypes.Rgba32)]
        [WithFile(Lossless.GreenTransform4, PixelTypes.Rgba32)]

        // TODO: Reference decoder throws here MagickCorruptImageErrorException, webpinfo also indicates an error here, but decoding the image seems to work.
        // [WithFile(Lossless.GreenTransform5, PixelTypes.Rgba32)]
        public void WebpDecoder_CanDecode_Lossless_WithSubtractGreenTransform<TPixel>(
            TestImageProvider<TPixel> provider)
            where TPixel : unmanaged, IPixel<TPixel>
        {
            using Image<TPixel> image = provider.GetImage(WebpDecoder);
            image.DebugSave(provider);
            image.CompareToOriginal(provider, ReferenceDecoder);
        }

        [Theory]
        [WithFile(Lossless.ColorIndexTransform1, PixelTypes.Rgba32)]
        [WithFile(Lossless.ColorIndexTransform2, PixelTypes.Rgba32)]
        [WithFile(Lossless.ColorIndexTransform3, PixelTypes.Rgba32)]
        [WithFile(Lossless.ColorIndexTransform4, PixelTypes.Rgba32)]
        [WithFile(Lossless.ColorIndexTransform5, PixelTypes.Rgba32)]
        public void WebpDecoder_CanDecode_Lossless_WithColorIndexTransform<TPixel>(TestImageProvider<TPixel> provider)
            where TPixel : unmanaged, IPixel<TPixel>
        {
            using Image<TPixel> image = provider.GetImage(WebpDecoder);
            image.DebugSave(provider);
            image.CompareToOriginal(provider, ReferenceDecoder);
        }

        [Theory]
        [WithFile(Lossless.PredictorTransform1, PixelTypes.Rgba32)]
        [WithFile(Lossless.PredictorTransform2, PixelTypes.Rgba32)]
        public void WebpDecoder_CanDecode_Lossless_WithPredictorTransform<TPixel>(TestImageProvider<TPixel> provider)
            where TPixel : unmanaged, IPixel<TPixel>
        {
            using Image<TPixel> image = provider.GetImage(WebpDecoder);
            image.DebugSave(provider);
            image.CompareToOriginal(provider, ReferenceDecoder);
        }

        [Theory]
        [WithFile(Lossless.CrossColorTransform1, PixelTypes.Rgba32)]
        [WithFile(Lossless.CrossColorTransform2, PixelTypes.Rgba32)]
        public void WebpDecoder_CanDecode_Lossless_WithCrossColorTransform<TPixel>(TestImageProvider<TPixel> provider)
            where TPixel : unmanaged, IPixel<TPixel>
        {
            using Image<TPixel> image = provider.GetImage(WebpDecoder);
            image.DebugSave(provider);
            image.CompareToOriginal(provider, ReferenceDecoder);
        }

        [Theory]
        [WithFile(Lossless.TwoTransforms1, PixelTypes.Rgba32)]
        [WithFile(Lossless.TwoTransforms2, PixelTypes.Rgba32)]
        [WithFile(Lossless.TwoTransforms3, PixelTypes.Rgba32)]
        [WithFile(Lossless.TwoTransforms4, PixelTypes.Rgba32)]
        [WithFile(Lossless.TwoTransforms5, PixelTypes.Rgba32)]
        [WithFile(Lossless.TwoTransforms6, PixelTypes.Rgba32)]
        [WithFile(Lossless.TwoTransforms7, PixelTypes.Rgba32)]
        [WithFile(Lossless.TwoTransforms8, PixelTypes.Rgba32)]
        [WithFile(Lossless.TwoTransforms9, PixelTypes.Rgba32)]
        [WithFile(Lossless.TwoTransforms10, PixelTypes.Rgba32)]
        [WithFile(Lossless.TwoTransforms11, PixelTypes.Rgba32)]
        [WithFile(Lossless.TwoTransforms12, PixelTypes.Rgba32)]
        [WithFile(Lossless.TwoTransforms13, PixelTypes.Rgba32)]
        public void WebpDecoder_CanDecode_Lossless_WithTwoTransforms<TPixel>(TestImageProvider<TPixel> provider)
            where TPixel : unmanaged, IPixel<TPixel>
        {
            using Image<TPixel> image = provider.GetImage(WebpDecoder);
            image.DebugSave(provider);
            image.CompareToOriginal(provider, ReferenceDecoder);
        }

        [Theory]
        [WithFile(Lossless.ThreeTransforms1, PixelTypes.Rgba32)]
        [WithFile(Lossless.ThreeTransforms2, PixelTypes.Rgba32)]
        [WithFile(Lossless.ThreeTransforms3, PixelTypes.Rgba32)]
        [WithFile(Lossless.ThreeTransforms4, PixelTypes.Rgba32)]
        [WithFile(Lossless.ThreeTransforms5, PixelTypes.Rgba32)]
        [WithFile(Lossless.ThreeTransforms6, PixelTypes.Rgba32)]
        [WithFile(Lossless.ThreeTransforms7, PixelTypes.Rgba32)]
        [WithFile(Lossless.BikeThreeTransforms, PixelTypes.Rgba32)]
        public void WebpDecoder_CanDecode_Lossless_WithThreeTransforms<TPixel>(TestImageProvider<TPixel> provider)
            where TPixel : unmanaged, IPixel<TPixel>
        {
            using Image<TPixel> image = provider.GetImage(WebpDecoder);
            image.DebugSave(provider);
            image.CompareToOriginal(provider, ReferenceDecoder);
        }

        [Theory]
        [WithFile(Lossless.Animated, PixelTypes.Rgba32)]
        public void Decode_AnimatedLossless_VerifyAllFrames<TPixel>(TestImageProvider<TPixel> provider)
            where TPixel : unmanaged, IPixel<TPixel>
        {
            using Image<TPixel> image = provider.GetImage(WebpDecoder);
            WebpMetadata webpMetaData = image.Metadata.GetWebpMetadata();
            WebpFrameMetadata frameMetaData = image.Frames.RootFrame.Metadata.GetWebpMetadata();

            image.DebugSaveMultiFrame(provider);
            image.CompareToReferenceOutputMultiFrame(provider, ImageComparer.Exact);

            Assert.Equal(0, webpMetaData.AnimationLoopCount);
            Assert.Equal(150U, frameMetaData.FrameDuration);
            Assert.Equal(12, image.Frames.Count);
        }

        [Theory]
        [WithFile(Lossy.Animated, PixelTypes.Rgba32)]
        public void Decode_AnimatedLossy_VerifyAllFrames<TPixel>(TestImageProvider<TPixel> provider)
            where TPixel : unmanaged, IPixel<TPixel>
        {
            using Image<TPixel> image = provider.GetImage(WebpDecoder);
            WebpMetadata webpMetaData = image.Metadata.GetWebpMetadata();
            WebpFrameMetadata frameMetaData = image.Frames.RootFrame.Metadata.GetWebpMetadata();

            image.DebugSaveMultiFrame(provider);
            image.CompareToReferenceOutputMultiFrame(provider, ImageComparer.Tolerant(0.04f));

            Assert.Equal(0, webpMetaData.AnimationLoopCount);
            Assert.Equal(150U, frameMetaData.FrameDuration);
            Assert.Equal(12, image.Frames.Count);
        }

        [Theory]
        [WithFile(Lossless.Animated, PixelTypes.Rgba32)]
        public void Decode_AnimatedLossless_WithFrameDecodingModeFirst_OnlyDecodesOneFrame<TPixel>(TestImageProvider<TPixel> provider)
            where TPixel : unmanaged, IPixel<TPixel>
        {
<<<<<<< HEAD
            using Image<TPixel> image = provider.GetImage(new WebpDecoder() { DecodingMode = FrameDecodingMode.First });
=======
            DecoderOptions options = new() { MaxFrames = 1 };
            using Image<TPixel> image = provider.GetImage(new WebpDecoder(), options);
>>>>>>> af9bfe51
            Assert.Equal(1, image.Frames.Count);
        }

        [Theory]
        [WithFile(Lossless.LossLessCorruptImage1, PixelTypes.Rgba32)]
        [WithFile(Lossless.LossLessCorruptImage2, PixelTypes.Rgba32)]
        [WithFile(Lossless.LossLessCorruptImage4, PixelTypes.Rgba32)]
        public void WebpDecoder_CanDecode_Lossless_WithIssues<TPixel>(TestImageProvider<TPixel> provider)
            where TPixel : unmanaged, IPixel<TPixel>
        {
            // Just make sure no exception is thrown. The reference decoder fails to load the image.
            using Image<TPixel> image = provider.GetImage(WebpDecoder);
            image.DebugSave(provider);
<<<<<<< HEAD
=======
        }

        [Theory]
        [WithFile(Lossless.BikeThreeTransforms, PixelTypes.Rgba32)]
        public void WebpDecoder_Decode_Resize<TPixel>(TestImageProvider<TPixel> provider)
            where TPixel : unmanaged, IPixel<TPixel>
        {
            DecoderOptions options = new()
            {
                TargetSize = new() { Width = 150, Height = 150 }
            };

            using Image<TPixel> image = provider.GetImage(WebpDecoder, options);

            FormattableString details = $"{options.TargetSize.Value.Width}_{options.TargetSize.Value.Height}";

            image.DebugSave(provider, testOutputDetails: details, appendPixelTypeToFileName: false);
            image.CompareToReferenceOutput(
                ImageComparer.TolerantPercentage(0.0007F),
                provider,
                testOutputDetails: details,
                appendPixelTypeToFileName: false);
>>>>>>> af9bfe51
        }

        // https://github.com/SixLabors/ImageSharp/issues/1594
        [Theory]
        [WithFile(Lossy.Issue1594, PixelTypes.Rgba32)]
        public void WebpDecoder_CanDecode_Issue1594<TPixel>(TestImageProvider<TPixel> provider)
            where TPixel : unmanaged, IPixel<TPixel>
        {
            using Image<TPixel> image = provider.GetImage(WebpDecoder);
            image.DebugSave(provider);
            image.CompareToOriginal(provider, ReferenceDecoder);
        }

        [Theory]
        [WithFile(Lossless.LossLessCorruptImage3, PixelTypes.Rgba32)]
        public void WebpDecoder_ThrowImageFormatException_OnInvalidImages<TPixel>(TestImageProvider<TPixel> provider)
            where TPixel : unmanaged, IPixel<TPixel> =>
            Assert.Throws<ImageFormatException>(
                () =>
                {
                    using (provider.GetImage(WebpDecoder))
                    {
                    }
                });

        private static void RunDecodeLossyWithHorizontalFilter()
        {
            var provider = TestImageProvider<Rgba32>.File(TestImageLossyHorizontalFilterPath);
            using Image<Rgba32> image = provider.GetImage(WebpDecoder);
            image.DebugSave(provider);
            image.CompareToOriginal(provider, ReferenceDecoder);
        }

        private static void RunDecodeLossyWithVerticalFilter()
        {
            var provider = TestImageProvider<Rgba32>.File(TestImageLossyVerticalFilterPath);
            using Image<Rgba32> image = provider.GetImage(WebpDecoder);
            image.DebugSave(provider);
            image.CompareToOriginal(provider, ReferenceDecoder);
        }

        private static void RunDecodeLossyWithSimpleFilterTest()
        {
            var provider = TestImageProvider<Rgba32>.File(TestImageLossySimpleFilterPath);
            using Image<Rgba32> image = provider.GetImage(WebpDecoder);
            image.DebugSave(provider);
            image.CompareToOriginal(provider, ReferenceDecoder);
        }

        private static void RunDecodeLossyWithComplexFilterTest()
        {
            var provider = TestImageProvider<Rgba32>.File(TestImageLossyComplexFilterPath);
            using Image<Rgba32> image = provider.GetImage(WebpDecoder);
            image.DebugSave(provider);
            image.CompareToOriginal(provider, ReferenceDecoder);
        }

        [Fact]
        public void DecodeLossyWithHorizontalFilter_WithoutHardwareIntrinsics_Works() => FeatureTestRunner.RunWithHwIntrinsicsFeature(RunDecodeLossyWithHorizontalFilter, HwIntrinsics.DisableHWIntrinsic);

        [Fact]
        public void DecodeLossyWithVerticalFilter_WithoutHardwareIntrinsics_Works() => FeatureTestRunner.RunWithHwIntrinsicsFeature(RunDecodeLossyWithVerticalFilter, HwIntrinsics.DisableHWIntrinsic);

        [Fact]
        public void DecodeLossyWithSimpleFilterTest_WithoutHardwareIntrinsics_Works() => FeatureTestRunner.RunWithHwIntrinsicsFeature(RunDecodeLossyWithSimpleFilterTest, HwIntrinsics.DisableHWIntrinsic);

        [Fact]
        public void DecodeLossyWithComplexFilterTest_WithoutHardwareIntrinsics_Works() => FeatureTestRunner.RunWithHwIntrinsicsFeature(RunDecodeLossyWithComplexFilterTest, HwIntrinsics.DisableHWIntrinsic);
    }
}<|MERGE_RESOLUTION|>--- conflicted
+++ resolved
@@ -339,12 +339,8 @@
         public void Decode_AnimatedLossless_WithFrameDecodingModeFirst_OnlyDecodesOneFrame<TPixel>(TestImageProvider<TPixel> provider)
             where TPixel : unmanaged, IPixel<TPixel>
         {
-<<<<<<< HEAD
-            using Image<TPixel> image = provider.GetImage(new WebpDecoder() { DecodingMode = FrameDecodingMode.First });
-=======
             DecoderOptions options = new() { MaxFrames = 1 };
             using Image<TPixel> image = provider.GetImage(new WebpDecoder(), options);
->>>>>>> af9bfe51
             Assert.Equal(1, image.Frames.Count);
         }
 
@@ -358,8 +354,6 @@
             // Just make sure no exception is thrown. The reference decoder fails to load the image.
             using Image<TPixel> image = provider.GetImage(WebpDecoder);
             image.DebugSave(provider);
-<<<<<<< HEAD
-=======
         }
 
         [Theory]
@@ -382,7 +376,6 @@
                 provider,
                 testOutputDetails: details,
                 appendPixelTypeToFileName: false);
->>>>>>> af9bfe51
         }
 
         // https://github.com/SixLabors/ImageSharp/issues/1594
