--- conflicted
+++ resolved
@@ -10,23 +10,19 @@
 // ReSharper disable InconsistentNaming
 namespace SixLabors.ImageSharp.Tests
 {
-<<<<<<< HEAD
     using System;
     using System.IO;
     using System.Linq;
 
-    using ImageSharp.Formats;
-    using ImageSharp.Formats.Jpeg.GolangPort;
-    using ImageSharp.PixelFormats;
-    using ImageSharp.Tests.TestUtilities.ImageComparison;
+    using SixLabors.ImageSharp.Formats;
+    using SixLabors.ImageSharp.Formats.Jpeg.GolangPort;
+    using SixLabors.ImageSharp.PixelFormats;
+    using SixLabors.ImageSharp.Tests.TestUtilities.ImageComparison;
 
     using Xunit;
     using Xunit.Abstractions;
 
     public class JpegDecoderTests
-=======
-    public class JpegDecoderTests : TestBase
->>>>>>> cca8e6f6
     {
         public static string[] BaselineTestJpegs =
             {
