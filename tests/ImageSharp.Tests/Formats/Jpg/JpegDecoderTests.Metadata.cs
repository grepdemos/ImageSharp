--- conflicted
+++ resolved
@@ -426,7 +426,6 @@
         VerifyEncodedStrings(exif);
     }
 
-<<<<<<< HEAD
     [Theory]
     [WithFile(TestImages.Jpeg.Issues.Issue2067_CommentMarker, PixelTypes.Rgba32)]
     public void JpegDecoder_DecodeMetadataComment<TPixel>(TestImageProvider<TPixel> provider)
@@ -440,7 +439,9 @@
         Assert.Equal(expectedComment, metadata.Comments.ElementAtOrDefault(0).ToString());
         image.DebugSave(provider);
         image.CompareToOriginal(provider);
-=======
+
+    }
+    
     // https://github.com/SixLabors/ImageSharp/issues/2758
     [Theory]
     [WithFile(TestImages.Jpeg.Issues.Issue2758, PixelTypes.L8)]
@@ -465,7 +466,6 @@
 
         using MemoryStream ms = new();
         image.Save(ms, new JpegEncoder());
->>>>>>> b4961090
     }
 
     private static void VerifyEncodedStrings(ExifProfile exif)
