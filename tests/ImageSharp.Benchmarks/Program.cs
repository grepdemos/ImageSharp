﻿// <copyright file="Program.cs" company="James Jackson-South">
// Copyright (c) James Jackson-South and contributors.
// Licensed under the Apache License, Version 2.0.
// </copyright>

namespace ImageSharp.Benchmarks
{
    using BenchmarkDotNet.Running;
<<<<<<< HEAD
=======
    
    using ImageSharp.Formats;
    using System.Reflection;
>>>>>>> 43b08e50

    public class Program
    {
        /// <summary>
        /// The main.
        /// </summary>
        /// <param name="args">
        /// The arguments to pass to the program.
        /// </param>
        public static void Main(string[] args)
        {
            new BenchmarkSwitcher(typeof(Program).GetTypeInfo().Assembly).Run(args);
        }
    }
}<|MERGE_RESOLUTION|>--- conflicted
+++ resolved
@@ -6,12 +6,9 @@
 namespace ImageSharp.Benchmarks
 {
     using BenchmarkDotNet.Running;
-<<<<<<< HEAD
-=======
     
     using ImageSharp.Formats;
     using System.Reflection;
->>>>>>> 43b08e50
 
     public class Program
     {
