// Copyright (c) Six Labors.
// Licensed under the Apache License, Version 2.0.

using System.Buffers;
using System.Collections.Generic;
using System.Linq;
using System.Threading;
using SixLabors.ImageSharp.Formats.Tiff.Compression;
using SixLabors.ImageSharp.Formats.Tiff.Constants;
using SixLabors.ImageSharp.Formats.Tiff.PhotometricInterpretation;
using SixLabors.ImageSharp.IO;
using SixLabors.ImageSharp.Memory;
using SixLabors.ImageSharp.Metadata;
using SixLabors.ImageSharp.Metadata.Profiles.Exif;
using SixLabors.ImageSharp.PixelFormats;

namespace SixLabors.ImageSharp.Formats.Tiff
{
    /// <summary>
    /// Performs the tiff decoding operation.
    /// </summary>
    internal class TiffDecoderCore : IImageDecoderInternals
    {
        /// <summary>
        /// Used for allocating memory during processing operations.
        /// </summary>
        private readonly MemoryAllocator memoryAllocator;

        /// <summary>
        /// Gets or sets a value indicating whether the metadata should be ignored when the image is being decoded.
        /// </summary>
        private readonly bool ignoreMetadata;

        /// <summary>
        /// The stream to decode from.
        /// </summary>
        private BufferedReadStream inputStream;

        /// <summary>
        /// Indicates the byte order of the stream.
        /// </summary>
        private ByteOrder byteOrder;

        /// <summary>
        /// Initializes a new instance of the <see cref="TiffDecoderCore" /> class.
        /// </summary>
        /// <param name="configuration">The configuration.</param>
        /// <param name="options">The decoder options.</param>
        public TiffDecoderCore(Configuration configuration, ITiffDecoderOptions options)
        {
            options ??= new TiffDecoder();

            this.Configuration = configuration ?? Configuration.Default;
            this.ignoreMetadata = options.IgnoreMetadata;
            this.memoryAllocator = this.Configuration.MemoryAllocator;
        }

        /// <summary>
        /// Gets or sets the bits per sample.
        /// </summary>
        public TiffBitsPerSample BitsPerSample { get; set; }

        /// <summary>
        /// Gets or sets the bits per pixel.
        /// </summary>
        public int BitsPerPixel { get; set; }

        /// <summary>
        /// Gets or sets the lookup table for RGB palette colored images.
        /// </summary>
        public ushort[] ColorMap { get; set; }

        /// <summary>
        /// Gets or sets the photometric interpretation implementation to use when decoding the image.
        /// </summary>
        public TiffColorType ColorType { get; set; }

        /// <summary>
        /// Gets or sets the reference black and white for decoding YCbCr pixel data.
        /// </summary>
        public Rational[] ReferenceBlackAndWhite { get; set; }

        /// <summary>
        /// Gets or sets the YCbCr coefficients.
        /// </summary>
        public Rational[] YcbcrCoefficients { get; set; }

        /// <summary>
        /// Gets or sets the YCbCr sub sampling.
        /// </summary>
        public ushort[] YcbcrSubSampling { get; set; }

        /// <summary>
        /// Gets or sets the compression used, when the image was encoded.
        /// </summary>
        public TiffDecoderCompressionType CompressionType { get; set; }

        /// <summary>
        /// Gets or sets the Fax specific compression options.
        /// </summary>
        public FaxCompressionOptions FaxCompressionOptions { get; set; }

        /// <summary>
        /// Gets or sets the the logical order of bits within a byte.
        /// </summary>
        public TiffFillOrder FillOrder { get; set; }

        /// <summary>
        /// Gets or sets the planar configuration type to use when decoding the image.
        /// </summary>
        public TiffPlanarConfiguration PlanarConfiguration { get; set; }

        /// <summary>
        /// Gets or sets the photometric interpretation.
        /// </summary>
        public TiffPhotometricInterpretation PhotometricInterpretation { get; set; }

        /// <summary>
        /// Gets or sets the horizontal predictor.
        /// </summary>
        public TiffPredictor Predictor { get; set; }

        /// <inheritdoc/>
        public Configuration Configuration { get; }

        /// <inheritdoc/>
        public Size Dimensions { get; private set; }

        /// <inheritdoc/>
        public Image<TPixel> Decode<TPixel>(BufferedReadStream stream, CancellationToken cancellationToken)
            where TPixel : unmanaged, IPixel<TPixel>
        {
            this.inputStream = stream;
            var reader = new DirectoryReader(stream);

            IEnumerable<ExifProfile> directories = reader.Read();
            this.byteOrder = reader.ByteOrder;

            var frames = new List<ImageFrame<TPixel>>();
            foreach (ExifProfile ifd in directories)
            {
                ImageFrame<TPixel> frame = this.DecodeFrame<TPixel>(ifd);
                frames.Add(frame);
            }

            ImageMetadata metadata = TiffDecoderMetadataCreator.Create(frames, this.ignoreMetadata, reader.ByteOrder);

            // TODO: Tiff frames can have different sizes
            ImageFrame<TPixel> root = frames[0];
            this.Dimensions = root.Size();
            foreach (ImageFrame<TPixel> frame in frames)
            {
                if (frame.Size() != root.Size())
                {
                    TiffThrowHelper.ThrowNotSupported("Images with different sizes are not supported");
                }
            }

            return new Image<TPixel>(this.Configuration, metadata, frames);
        }

        /// <inheritdoc/>
        public IImageInfo Identify(BufferedReadStream stream, CancellationToken cancellationToken)
        {
            this.inputStream = stream;
            var reader = new DirectoryReader(stream);
            IEnumerable<ExifProfile> directories = reader.Read();

            ExifProfile rootFrameExifProfile = directories.First();
            var rootMetadata = TiffFrameMetadata.Parse(rootFrameExifProfile);

            ImageMetadata metadata = TiffDecoderMetadataCreator.Create(reader.ByteOrder, rootFrameExifProfile);
            int width = GetImageWidth(rootFrameExifProfile);
            int height = GetImageHeight(rootFrameExifProfile);

            return new ImageInfo(new PixelTypeInfo((int)rootMetadata.BitsPerPixel), width, height, metadata);
        }

        /// <summary>
        /// Decodes the image data from a specified IFD.
        /// </summary>
        /// <typeparam name="TPixel">The pixel format.</typeparam>
        /// <param name="tags">The IFD tags.</param>
        /// <returns>
        /// The tiff frame.
        /// </returns>
        private ImageFrame<TPixel> DecodeFrame<TPixel>(ExifProfile tags)
            where TPixel : unmanaged, IPixel<TPixel>
        {
            ImageFrameMetadata imageFrameMetaData = this.ignoreMetadata ?
                new ImageFrameMetadata() :
                new ImageFrameMetadata { ExifProfile = tags, XmpProfile = tags.GetValue(ExifTag.XMP)?.Value };

            TiffFrameMetadata tiffFrameMetaData = imageFrameMetaData.GetTiffMetadata();
            TiffFrameMetadata.Parse(tiffFrameMetaData, tags);

            this.VerifyAndParse(tags, tiffFrameMetaData);

            int width = GetImageWidth(tags);
            int height = GetImageHeight(tags);
            var frame = new ImageFrame<TPixel>(this.Configuration, width, height, imageFrameMetaData);

            int rowsPerStrip = tags.GetValue(ExifTag.RowsPerStrip) != null ? (int)tags.GetValue(ExifTag.RowsPerStrip).Value : TiffConstants.RowsPerStripInfinity;
            Number[] stripOffsets = tags.GetValue(ExifTag.StripOffsets)?.Value;
            Number[] stripByteCounts = tags.GetValue(ExifTag.StripByteCounts)?.Value;

            if (this.PlanarConfiguration == TiffPlanarConfiguration.Planar)
            {
                this.DecodeStripsPlanar(frame, rowsPerStrip, stripOffsets, stripByteCounts);
            }
            else
            {
                this.DecodeStripsChunky(frame, rowsPerStrip, stripOffsets, stripByteCounts);
            }

            return frame;
        }

        /// <summary>
        /// Calculates the size (in bytes) for a pixel buffer using the determined color format.
        /// </summary>
        /// <param name="width">The width for the desired pixel buffer.</param>
        /// <param name="height">The height for the desired pixel buffer.</param>
        /// <param name="plane">The index of the plane for planar image configuration (or zero for chunky).</param>
        /// <returns>The size (in bytes) of the required pixel buffer.</returns>
        private int CalculateStripBufferSize(int width, int height, int plane = -1)
        {
            DebugGuard.MustBeLessThanOrEqualTo(plane, 3, nameof(plane));

            int bitsPerPixel = 0;

            if (this.PlanarConfiguration == TiffPlanarConfiguration.Chunky)
            {
                DebugGuard.IsTrue(plane == -1, "Expected Chunky planar.");
                bitsPerPixel = this.BitsPerPixel;
            }
            else
            {
                switch (plane)
                {
                    case 0:
                        bitsPerPixel = this.BitsPerSample.Channel0;
                        break;
                    case 1:
                        bitsPerPixel = this.BitsPerSample.Channel1;
                        break;
                    case 2:
                        bitsPerPixel = this.BitsPerSample.Channel2;
                        break;
                    default:
                        TiffThrowHelper.ThrowNotSupported("More then 3 color channels are not supported");
                        break;
                }
            }

            int bytesPerRow = ((width * bitsPerPixel) + 7) / 8;
            return bytesPerRow * height;
        }

        /// <summary>
        /// Decodes the image data for strip encoded data.
        /// </summary>
        /// <typeparam name="TPixel">The pixel format.</typeparam>
        /// <param name="frame">The image frame to decode data into.</param>
        /// <param name="rowsPerStrip">The number of rows per strip of data.</param>
        /// <param name="stripOffsets">An array of byte offsets to each strip in the image.</param>
        /// <param name="stripByteCounts">An array of the size of each strip (in bytes).</param>
        private void DecodeStripsPlanar<TPixel>(ImageFrame<TPixel> frame, int rowsPerStrip, Number[] stripOffsets, Number[] stripByteCounts)
            where TPixel : unmanaged, IPixel<TPixel>
        {
            int stripsPerPixel = this.BitsPerSample.Channels;
            int stripsPerPlane = stripOffsets.Length / stripsPerPixel;
            int bitsPerPixel = this.BitsPerPixel;

            Buffer2D<TPixel> pixels = frame.PixelBuffer;

            var stripBuffers = new IMemoryOwner<byte>[stripsPerPixel];

            try
            {
                for (int stripIndex = 0; stripIndex < stripBuffers.Length; stripIndex++)
                {
                    int uncompressedStripSize = this.CalculateStripBufferSize(frame.Width, rowsPerStrip, stripIndex);
                    stripBuffers[stripIndex] = this.memoryAllocator.Allocate<byte>(uncompressedStripSize);
                }

                using TiffBaseDecompressor decompressor = TiffDecompressorsFactory.Create(
                    this.CompressionType,
                    this.memoryAllocator,
                    this.PhotometricInterpretation,
                    frame.Width,
                    bitsPerPixel,
                    this.Predictor,
<<<<<<< HEAD
                    this.FaxCompressionOptions);

                TiffBasePlanarColorDecoder<TPixel> colorDecoder = TiffColorDecoderFactory<TPixel>.CreatePlanar(
                    this.ColorType,
                    this.BitsPerSample,
                    this.ColorMap,
                    this.ReferenceBlackAndWhite,
                    this.YcbcrCoefficients,
                    this.YcbcrSubSampling,
                    this.byteOrder);
=======
                    this.FaxCompressionOptions,
                    this.FillOrder);

                TiffBasePlanarColorDecoder<TPixel> colorDecoder = TiffColorDecoderFactory<TPixel>.CreatePlanar(this.ColorType, this.BitsPerSample, this.ColorMap, this.byteOrder);
>>>>>>> 25dadda6

                for (int i = 0; i < stripsPerPlane; i++)
                {
                    int stripHeight = i < stripsPerPlane - 1 || frame.Height % rowsPerStrip == 0 ? rowsPerStrip : frame.Height % rowsPerStrip;

                    int stripIndex = i;
                    for (int planeIndex = 0; planeIndex < stripsPerPixel; planeIndex++)
                    {
                        decompressor.Decompress(this.inputStream, (uint)stripOffsets[stripIndex], (uint)stripByteCounts[stripIndex], stripBuffers[planeIndex].GetSpan());
                        stripIndex += stripsPerPlane;
                    }

                    colorDecoder.Decode(stripBuffers, pixels, 0, rowsPerStrip * i, frame.Width, stripHeight);
                }
            }
            finally
            {
                foreach (IMemoryOwner<byte> buf in stripBuffers)
                {
                    buf?.Dispose();
                }
            }
        }

        private void DecodeStripsChunky<TPixel>(ImageFrame<TPixel> frame, int rowsPerStrip, Number[] stripOffsets, Number[] stripByteCounts)
           where TPixel : unmanaged, IPixel<TPixel>
        {
            // If the rowsPerStrip has the default value, which is effectively infinity. That is, the entire image is one strip.
            if (rowsPerStrip == TiffConstants.RowsPerStripInfinity)
            {
                rowsPerStrip = frame.Height;
            }

            int uncompressedStripSize = this.CalculateStripBufferSize(frame.Width, rowsPerStrip);
            int bitsPerPixel = this.BitsPerPixel;

            using IMemoryOwner<byte> stripBuffer = this.memoryAllocator.Allocate<byte>(uncompressedStripSize, AllocationOptions.Clean);
            System.Span<byte> stripBufferSpan = stripBuffer.GetSpan();
            Buffer2D<TPixel> pixels = frame.PixelBuffer;

            using TiffBaseDecompressor decompressor = TiffDecompressorsFactory.Create(
                this.CompressionType,
                this.memoryAllocator,
                this.PhotometricInterpretation,
                frame.Width,
                bitsPerPixel,
                this.Predictor,
                this.FaxCompressionOptions,
                this.FillOrder);

<<<<<<< HEAD
            TiffBaseColorDecoder<TPixel> colorDecoder = TiffColorDecoderFactory<TPixel>.Create(
                this.memoryAllocator,
                this.ColorType,
                this.BitsPerSample,
                this.ColorMap,
                this.ReferenceBlackAndWhite,
                this.YcbcrCoefficients,
                this.YcbcrSubSampling,
                this.byteOrder);
=======
            TiffBaseColorDecoder<TPixel> colorDecoder = TiffColorDecoderFactory<TPixel>.Create(this.Configuration, this.ColorType, this.BitsPerSample, this.ColorMap, this.byteOrder);
>>>>>>> 25dadda6

            for (int stripIndex = 0; stripIndex < stripOffsets.Length; stripIndex++)
            {
                int stripHeight = stripIndex < stripOffsets.Length - 1 || frame.Height % rowsPerStrip == 0
                    ? rowsPerStrip
                    : frame.Height % rowsPerStrip;

                int top = rowsPerStrip * stripIndex;
                if (top + stripHeight > frame.Height)
                {
                    // Make sure we ignore any strips that are not needed for the image (if too many are present).
                    break;
                }

                decompressor.Decompress(this.inputStream, (uint)stripOffsets[stripIndex], (uint)stripByteCounts[stripIndex], stripBufferSpan);

                colorDecoder.Decode(stripBufferSpan, pixels, 0, top, frame.Width, stripHeight);
            }
        }

        /// <summary>
        /// Gets the width of the image frame.
        /// </summary>
        /// <param name="exifProfile">The image frame exif profile.</param>
        /// <returns>The image width.</returns>
        private static int GetImageWidth(ExifProfile exifProfile)
        {
            IExifValue<Number> width = exifProfile.GetValue(ExifTag.ImageWidth);
            if (width == null)
            {
                TiffThrowHelper.ThrowImageFormatException("The TIFF image frame is missing the ImageWidth");
            }

            return (int)width.Value;
        }

        /// <summary>
        /// Gets the height of the image frame.
        /// </summary>
        /// <param name="exifProfile">The image frame exif profile.</param>
        /// <returns>The image height.</returns>
        private static int GetImageHeight(ExifProfile exifProfile)
        {
            IExifValue<Number> height = exifProfile.GetValue(ExifTag.ImageLength);
            if (height == null)
            {
                TiffThrowHelper.ThrowImageFormatException("The TIFF image frame is missing the ImageLength");
            }

            return (int)height.Value;
        }
    }
}<|MERGE_RESOLUTION|>--- conflicted
+++ resolved
@@ -291,8 +291,8 @@
                     frame.Width,
                     bitsPerPixel,
                     this.Predictor,
-<<<<<<< HEAD
-                    this.FaxCompressionOptions);
+                    this.FaxCompressionOptions,
+                    this.FillOrder);
 
                 TiffBasePlanarColorDecoder<TPixel> colorDecoder = TiffColorDecoderFactory<TPixel>.CreatePlanar(
                     this.ColorType,
@@ -302,12 +302,6 @@
                     this.YcbcrCoefficients,
                     this.YcbcrSubSampling,
                     this.byteOrder);
-=======
-                    this.FaxCompressionOptions,
-                    this.FillOrder);
-
-                TiffBasePlanarColorDecoder<TPixel> colorDecoder = TiffColorDecoderFactory<TPixel>.CreatePlanar(this.ColorType, this.BitsPerSample, this.ColorMap, this.byteOrder);
->>>>>>> 25dadda6
 
                 for (int i = 0; i < stripsPerPlane; i++)
                 {
@@ -358,8 +352,8 @@
                 this.FaxCompressionOptions,
                 this.FillOrder);
 
-<<<<<<< HEAD
             TiffBaseColorDecoder<TPixel> colorDecoder = TiffColorDecoderFactory<TPixel>.Create(
+                this.Configuration,
                 this.memoryAllocator,
                 this.ColorType,
                 this.BitsPerSample,
@@ -368,9 +362,6 @@
                 this.YcbcrCoefficients,
                 this.YcbcrSubSampling,
                 this.byteOrder);
-=======
-            TiffBaseColorDecoder<TPixel> colorDecoder = TiffColorDecoderFactory<TPixel>.Create(this.Configuration, this.ColorType, this.BitsPerSample, this.ColorMap, this.byteOrder);
->>>>>>> 25dadda6
 
             for (int stripIndex = 0; stripIndex < stripOffsets.Length; stripIndex++)
             {
