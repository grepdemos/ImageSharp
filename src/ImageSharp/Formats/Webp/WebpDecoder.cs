--- conflicted
+++ resolved
@@ -35,43 +35,7 @@
 
             try
             {
-<<<<<<< HEAD
-                return decoder.Decode<TPixel>(configuration, stream);
-            }
-            catch (InvalidMemoryOperationException ex)
-            {
-                Size dims = decoder.Dimensions;
-
-                throw new InvalidImageContentException($"Cannot decode image. Failed to allocate buffers for possibly degenerate dimensions: {dims.Width}x{dims.Height}.", ex);
-            }
-        }
-
-        /// <inheritdoc/>
-        public IImageInfo Identify(Configuration configuration, Stream stream)
-        {
-            Guard.NotNull(stream, nameof(stream));
-
-            return new WebpDecoderCore(configuration, this).Identify(configuration, stream);
-        }
-
-        /// <inheritdoc />
-        public Image Decode(Configuration configuration, Stream stream) => this.Decode<Rgba32>(configuration, stream);
-
-        /// <inheritdoc />
-        public Task<Image<TPixel>> DecodeAsync<TPixel>(Configuration configuration, Stream stream, CancellationToken cancellationToken)
-            where TPixel : unmanaged, IPixel<TPixel>
-        {
-            Guard.NotNull(stream, nameof(stream));
-
-            using var decoder = new WebpDecoderCore(configuration, this);
-
-            try
-            {
-                using var bufferedStream = new BufferedReadStream(configuration, stream);
-                return decoder.DecodeAsync<TPixel>(configuration, bufferedStream, cancellationToken);
-=======
                 return decoder.Decode<TPixel>(configuration, stream, cancellationToken);
->>>>>>> 7bd0e037
             }
             catch (InvalidMemoryOperationException ex)
             {
