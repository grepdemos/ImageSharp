--- conflicted
+++ resolved
@@ -178,38 +178,22 @@
         Span<byte> buffer = stackalloc byte[4];
         WebpChunkType chunkType = WebpChunkParsingUtils.ReadChunkType(stream, buffer);
 
-<<<<<<< HEAD
         WebpImageInfo? info = null;
-=======
-        WebpImageInfo webpImageInfo;
->>>>>>> aad5cfab
         WebpFeatures features = new();
         switch (chunkType)
         {
             case WebpChunkType.Vp8:
                 info = WebpChunkParsingUtils.ReadVp8Header(this.memoryAllocator, stream, buffer, features);
                 webpMetadata.FileFormat = WebpFileFormatType.Lossy;
-<<<<<<< HEAD
                 webpMetadata.ColorType = WebpColorType.Yuv;
                 return info;
-=======
-                webpImageInfo = WebpChunkParsingUtils.ReadVp8Header(this.memoryAllocator, stream, buffer, features);
-                break;
->>>>>>> aad5cfab
             case WebpChunkType.Vp8L:
                 info = WebpChunkParsingUtils.ReadVp8LHeader(this.memoryAllocator, stream, buffer, features);
                 webpMetadata.FileFormat = WebpFileFormatType.Lossless;
-<<<<<<< HEAD
                 webpMetadata.ColorType = info.Features?.Alpha == true ? WebpColorType.Rgba : WebpColorType.Rgb;
                 return info;
             case WebpChunkType.Vp8X:
                 info = WebpChunkParsingUtils.ReadVp8XHeader(stream, buffer, features);
-=======
-                webpImageInfo = WebpChunkParsingUtils.ReadVp8LHeader(this.memoryAllocator, stream, buffer, features);
-                break;
-            case WebpChunkType.Vp8X:
-                webpImageInfo = WebpChunkParsingUtils.ReadVp8XHeader(stream, buffer, features);
->>>>>>> aad5cfab
                 while (stream.Position < stream.Length)
                 {
                     chunkType = WebpChunkParsingUtils.ReadChunkType(stream, buffer);
@@ -217,32 +201,20 @@
                     {
                         info = WebpChunkParsingUtils.ReadVp8Header(this.memoryAllocator, stream, buffer, features);
                         webpMetadata.FileFormat = WebpFileFormatType.Lossy;
-<<<<<<< HEAD
                         webpMetadata.ColorType = info.Features?.Alpha == true ? WebpColorType.Rgba : WebpColorType.Rgb;
-=======
-                        webpImageInfo = WebpChunkParsingUtils.ReadVp8Header(this.memoryAllocator, stream, buffer, features);
->>>>>>> aad5cfab
                     }
                     else if (chunkType == WebpChunkType.Vp8L)
                     {
                         info = WebpChunkParsingUtils.ReadVp8LHeader(this.memoryAllocator, stream, buffer, features);
                         webpMetadata.FileFormat = WebpFileFormatType.Lossless;
-<<<<<<< HEAD
                         webpMetadata.ColorType = info.Features?.Alpha == true ? WebpColorType.Rgba : WebpColorType.Rgb;
-=======
-                        webpImageInfo = WebpChunkParsingUtils.ReadVp8LHeader(this.memoryAllocator, stream, buffer, features);
->>>>>>> aad5cfab
                     }
                     else if (WebpChunkParsingUtils.IsOptionalVp8XChunk(chunkType))
                     {
                         bool isAnimationChunk = this.ParseOptionalExtendedChunks(stream, metadata, chunkType, features, ignoreAlpha, buffer);
                         if (isAnimationChunk)
                         {
-<<<<<<< HEAD
                             return info;
-=======
-                            break;
->>>>>>> aad5cfab
                         }
                     }
                     else
@@ -253,21 +225,12 @@
                     }
                 }
 
-<<<<<<< HEAD
                 return info;
-=======
-                break;
->>>>>>> aad5cfab
             default:
                 WebpThrowHelper.ThrowImageFormatException("Unrecognized VP8 header");
-
-                // This return will never be reached, because throw helper will throw an exception.
-                webpImageInfo = new();
-                break;
-        }
-
-        this.Dimensions = new Size((int)webpImageInfo.Width, (int)webpImageInfo.Height);
-        return webpImageInfo;
+                return
+                    new WebpImageInfo(); // this return will never be reached, because throw helper will throw an exception.
+        }
     }
 
     /// <summary>
