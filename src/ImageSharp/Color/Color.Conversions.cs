--- conflicted
+++ resolved
@@ -63,9 +63,6 @@
         public Color(Vector4 vector) => this.data = new Rgba64(vector);
 
         [MethodImpl(InliningOptions.ShortMethod)]
-        internal Rgba64 ToRgba64() => this.data;
-
-<<<<<<< HEAD
         /// <summary>
         /// Converts an <see cref="Vector4"/> to <see cref="Color"/>.
         /// </summary>
@@ -73,16 +70,8 @@
         /// <returns>The <see cref="Color"/>.</returns>
         public static explicit operator Color(Vector4 source) => new Color(source);
 
-        /// <summary>
-        /// Converts a <see cref="Color"/> to <see cref="Rgba64"/>.
-        /// </summary>
-        /// <param name="color">The <see cref="Color"/>.</param>
-        /// <returns>The <see cref="Rgba64"/>.</returns>
-        public static implicit operator Rgba64(Color color) => color.data;
-=======
         [MethodImpl(InliningOptions.ShortMethod)]
         internal Rgba32 ToRgba32() => this.data.ToRgba32();
->>>>>>> b90fbc1f
 
         [MethodImpl(InliningOptions.ShortMethod)]
         internal Bgra32 ToBgra32() => this.data.ToBgra32();
@@ -93,20 +82,8 @@
         [MethodImpl(InliningOptions.ShortMethod)]
         internal Rgb24 ToRgb24() => this.data.ToRgb24();
 
-<<<<<<< HEAD
-        /// <summary>
-        /// Converts a <see cref="Color"/> to <see cref="Rgb24"/>.
-        /// </summary>
-        /// <param name="color">The <see cref="Color"/>.</param>
-        /// <returns>The <see cref="Rgb24"/>.</returns>
-        public static implicit operator Rgb24(Color color) => color.data.ToRgb24();
-
-        /// <summary>
-        /// Converts a <see cref="Color"/> to <see cref="Bgr24"/>.
-        /// </summary>
-        /// <param name="color">The <see cref="Color"/>.</param>
-        /// <returns>The <see cref="Bgr24"/>.</returns>
-        public static implicit operator Bgr24(Color color) => color.data.ToBgr24();
+        [MethodImpl(InliningOptions.ShortMethod)]
+        internal Bgr24 ToBgr24() => this.data.ToBgr24();
 
         /// <summary>
         /// Converts a <see cref="Color"/> to <see cref="Vector4"/>.
@@ -114,9 +91,5 @@
         /// <param name="color">The <see cref="Color"/>.</param>
         /// <returns>The <see cref="Vector4"/>.</returns>
         public static explicit operator Vector4(Color color) => color.data.ToVector4();
-=======
-        [MethodImpl(InliningOptions.ShortMethod)]
-        internal Bgr24 ToBgr24() => this.data.ToBgr24();
->>>>>>> b90fbc1f
     }
 }