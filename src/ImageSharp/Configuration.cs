--- conflicted
+++ resolved
@@ -1,512 +1,244 @@
-<<<<<<< HEAD
-﻿// Copyright (c) Six Labors and contributors.
-// Licensed under the Apache License, Version 2.0.
-
-using System;
-using System.Collections.Concurrent;
-using System.Collections.Generic;
-using System.Linq;
-using System.Threading.Tasks;
-using SixLabors.ImageSharp.Formats;
-using SixLabors.ImageSharp.Formats.Bmp;
-using SixLabors.ImageSharp.Formats.Gif;
-using SixLabors.ImageSharp.Formats.Jpeg;
-using SixLabors.ImageSharp.Formats.Png;
-using SixLabors.ImageSharp.IO;
-using SixLabors.ImageSharp.Memory;
-
-namespace SixLabors.ImageSharp
-{
-    /// <summary>
-    /// Provides initialization code which allows extending the library.
-    /// </summary>
-    public sealed class Configuration
-    {
-        /// <summary>
-        /// A lazily initialized configuration default instance.
-        /// </summary>
-        private static readonly Lazy<Configuration> Lazy = new Lazy<Configuration>(CreateDefaultInstance);
-
-        /// <summary>
-        /// Initializes a new instance of the <see cref="Configuration" /> class.
-        /// </summary>
-        public Configuration()
-        {
-        }
-
-        /// <summary>
-        /// Initializes a new instance of the <see cref="Configuration"/> class.
-        /// </summary>
-        /// <param name="configuration">A configuration instance to be copied</param>
-        public Configuration(Configuration configuration)
-        {
-            this.ParallelOptions = configuration.ParallelOptions;
-            this.ImageFormatsManager = configuration.ImageFormatsManager;
-            this.MemoryManager = configuration.MemoryManager;
-            this.ImageOperationsProvider = configuration.ImageOperationsProvider;
-
-            #if !NETSTANDARD1_1
-            this.FileSystem = configuration.FileSystem;
-            #endif
-        }
-
-        /// <summary>
-        /// Initializes a new instance of the <see cref="Configuration" /> class.
-        /// </summary>
-        /// <param name="configurationModules">A collection of configuration modules to register</param>
-        public Configuration(params IConfigurationModule[] configurationModules)
-        {
-            if (configurationModules != null)
-            {
-                foreach (IConfigurationModule p in configurationModules)
-                {
-                    p.Configure(this);
-                }
-            }
-        }
-
-        /// <summary>
-        /// Gets the default <see cref="Configuration"/> instance.
-        /// </summary>
-        public static Configuration Default { get; } = Lazy.Value;
-
-        /// <summary>
-        /// Gets the global parallel options for processing tasks in parallel.
-        /// </summary>
-        public ParallelOptions ParallelOptions { get; } = new ParallelOptions { MaxDegreeOfParallelism = Environment.ProcessorCount };
-
-        /// <summary>
-        /// Gets the currently registered <see cref="IImageFormat"/>s.
-        /// </summary>
-        public IEnumerable<IImageFormat> ImageFormats => this.ImageFormatsManager.ImageFormats;
-
-        /// <summary>
-        /// Gets or sets the <see cref="ImageFormatManager"/> that is currently in use.
-        /// </summary>
-        public ImageFormatManager ImageFormatsManager { get; set; } = new ImageFormatManager();
-
-        /// <summary>
-        /// Gets or sets the <see cref="MemoryManager"/> that is currently in use.
-        /// </summary>
-        public MemoryManager MemoryManager { get; set; } = ArrayPoolMemoryManager.CreateDefault();
-
-        /// <summary>
-        /// Gets the maximum header size of all the formats.
-        /// </summary>
-        internal int MaxHeaderSize => this.ImageFormatsManager.MaxHeaderSize;
-
-        /// <summary>
-        /// Gets the currently registered <see cref="IImageFormatDetector"/>s.
-        /// </summary>
-        internal IEnumerable<IImageFormatDetector> FormatDetectors => this.ImageFormatsManager.FormatDetectors;
-
-        /// <summary>
-        /// Gets the currently registered <see cref="IImageDecoder"/>s.
-        /// </summary>
-        internal IEnumerable<KeyValuePair<IImageFormat, IImageDecoder>> ImageDecoders => this.ImageFormatsManager.ImageDecoders;
-
-        /// <summary>
-        /// Gets the currently registered <see cref="IImageEncoder"/>s.
-        /// </summary>
-        internal IEnumerable<KeyValuePair<IImageFormat, IImageEncoder>> ImageEncoders => this.ImageFormatsManager.ImageEncoders;
-
-#if !NETSTANDARD1_1
-        /// <summary>
-        /// Gets or sets the filesystem helper for accessing the local file system.
-        /// </summary>
-        internal IFileSystem FileSystem { get; set; } = new LocalFileSystem();
-#endif
-
-        /// <summary>
-        /// Gets or sets the image operations provider factory.
-        /// </summary>
-        internal IImageProcessingContextFactory ImageOperationsProvider { get; set; } = new DefaultImageOperationsProviderFactory();
-
-        /// <summary>
-        /// Registers a new format provider.
-        /// </summary>
-        /// <param name="configuration">The configuration provider to call configure on.</param>
-        public void Configure(IConfigurationModule configuration)
-        {
-            Guard.NotNull(configuration, nameof(configuration));
-            configuration.Configure(this);
-        }
-
-        /// <summary>
-        /// Registers a new format provider.
-        /// </summary>
-        /// <param name="format">The format to register as a known format.</param>
-        public void AddImageFormat(IImageFormat format)
-        {
-            this.ImageFormatsManager.AddImageFormat(format);
-        }
-
-        /// <summary>
-        /// For the specified file extensions type find the e <see cref="IImageFormat"/>.
-        /// </summary>
-        /// <param name="extension">The extension to discover</param>
-        /// <returns>The <see cref="IImageFormat"/> if found otherwise null</returns>
-        public IImageFormat FindFormatByFileExtension(string extension)
-        {
-            return this.ImageFormatsManager.FindFormatByFileExtension(extension);
-        }
-
-        /// <summary>
-        /// For the specified mime type find the <see cref="IImageFormat"/>.
-        /// </summary>
-        /// <param name="mimeType">The mime-type to discover</param>
-        /// <returns>The <see cref="IImageFormat"/> if found; otherwise null</returns>
-        public IImageFormat FindFormatByMimeType(string mimeType)
-        {
-            return this.ImageFormatsManager.FindFormatByMimeType(mimeType);
-        }
-
-        /// <summary>
-        /// Sets a specific image encoder as the encoder for a specific image format.
-        /// </summary>
-        /// <param name="imageFormat">The image format to register the encoder for.</param>
-        /// <param name="encoder">The encoder to use,</param>
-        public void SetEncoder(IImageFormat imageFormat, IImageEncoder encoder)
-        {
-            this.ImageFormatsManager.SetEncoder(imageFormat, encoder);
-        }
-
-        /// <summary>
-        /// Sets a specific image decoder as the decoder for a specific image format.
-        /// </summary>
-        /// <param name="imageFormat">The image format to register the encoder for.</param>
-        /// <param name="decoder">The decoder to use,</param>
-        public void SetDecoder(IImageFormat imageFormat, IImageDecoder decoder)
-        {
-            this.ImageFormatsManager.SetDecoder(imageFormat, decoder);
-        }
-
-        /// <summary>
-        /// Removes all the registered image format detectors.
-        /// </summary>
-        public void ClearImageFormatDetectors()
-        {
-            this.ImageFormatsManager.ClearImageFormatDetectors();
-        }
-
-        /// <summary>
-        /// Adds a new detector for detecting mime types.
-        /// </summary>
-        /// <param name="detector">The detector to add</param>
-        public void AddImageFormatDetector(IImageFormatDetector detector)
-        {
-            this.ImageFormatsManager.AddImageFormatDetector(detector);
-        }
-
-        /// <summary>
-        /// For the specified mime type find the decoder.
-        /// </summary>
-        /// <param name="format">The format to discover</param>
-        /// <returns>The <see cref="IImageDecoder"/> if found otherwise null</returns>
-        public IImageDecoder FindDecoder(IImageFormat format)
-        {
-            return this.ImageFormatsManager.FindDecoder(format);
-        }
-
-        /// <summary>
-        /// For the specified mime type find the encoder.
-        /// </summary>
-        /// <param name="format">The format to discover</param>
-        /// <returns>The <see cref="IImageEncoder"/> if found otherwise null</returns>
-        public IImageEncoder FindEncoder(IImageFormat format)
-        {
-            return this.ImageFormatsManager.FindEncoder(format);
-        }
-
-        /// <summary>
-        /// Creates the default instance with the following <see cref="IConfigurationModule"/>s preregistered:
-        /// <para><see cref="PngConfigurationModule"/></para>
-        /// <para><see cref="JpegConfigurationModule"/></para>
-        /// <para><see cref="GifConfigurationModule"/></para>
-        /// <para><see cref="BmpConfigurationModule"/></para>
-        /// </summary>
-        /// <returns>The default configuration of <see cref="Configuration"/></returns>
-        internal static Configuration CreateDefaultInstance()
-        {
-            return new Configuration(
-                new PngConfigurationModule(),
-                new JpegConfigurationModule(),
-                new GifConfigurationModule(),
-                new BmpConfigurationModule());
-        }
-    }
-}
-=======
-﻿// Copyright (c) Six Labors and contributors.
-// Licensed under the Apache License, Version 2.0.
-
-using System;
-using System.Collections.Concurrent;
-using System.Collections.Generic;
-using System.Linq;
-using System.Threading.Tasks;
-using SixLabors.ImageSharp.Formats;
-using SixLabors.ImageSharp.Formats.Bmp;
-using SixLabors.ImageSharp.Formats.Gif;
-using SixLabors.ImageSharp.Formats.Jpeg;
-using SixLabors.ImageSharp.Formats.Png;
-using SixLabors.ImageSharp.IO;
-using SixLabors.ImageSharp.Memory;
-
-namespace SixLabors.ImageSharp
-{
-    /// <summary>
-    /// Provides initialization code which allows extending the library.
-    /// </summary>
-    public sealed class Configuration
-    {
-        /// <summary>
-        /// A lazily initialized configuration default instance.
-        /// </summary>
-        private static readonly Lazy<Configuration> Lazy = new Lazy<Configuration>(CreateDefaultInstance);
-
-        /// <summary>
-        /// The list of supported <see cref="IImageEncoder"/> keyed to mime types.
-        /// </summary>
-        private readonly ConcurrentDictionary<IImageFormat, IImageEncoder> mimeTypeEncoders = new ConcurrentDictionary<IImageFormat, IImageEncoder>();
-
-        /// <summary>
-        /// The list of supported <see cref="IImageEncoder"/> keyed to mime types.
-        /// </summary>
-        private readonly ConcurrentDictionary<IImageFormat, IImageDecoder> mimeTypeDecoders = new ConcurrentDictionary<IImageFormat, IImageDecoder>();
-
-        /// <summary>
-        /// The list of supported <see cref="IImageFormat"/>s.
-        /// </summary>
-        private readonly ConcurrentBag<IImageFormat> imageFormats = new ConcurrentBag<IImageFormat>();
-
-        /// <summary>
-        /// The list of supported <see cref="IImageFormatDetector"/>s.
-        /// </summary>
-        private ConcurrentBag<IImageFormatDetector> imageFormatDetectors = new ConcurrentBag<IImageFormatDetector>();
-
-        /// <summary>
-        /// Initializes a new instance of the <see cref="Configuration" /> class.
-        /// </summary>
-        public Configuration()
-        {
-        }
-
-        /// <summary>
-        /// Initializes a new instance of the <see cref="Configuration" /> class.
-        /// </summary>
-        /// <param name="configurationModules">A collection of configuration modules to register</param>
-        public Configuration(params IConfigurationModule[] configurationModules)
-        {
-            if (configurationModules != null)
-            {
-                foreach (IConfigurationModule p in configurationModules)
-                {
-                    p.Configure(this);
-                }
-            }
-        }
-
-        /// <summary>
-        /// Gets the default <see cref="Configuration"/> instance.
-        /// </summary>
-        public static Configuration Default { get; } = Lazy.Value;
-
-        /// <summary>
-        /// Gets the global parallel options for processing tasks in parallel.
-        /// </summary>
-        public ParallelOptions ParallelOptions { get; } = new ParallelOptions { MaxDegreeOfParallelism = Environment.ProcessorCount };
-
-        /// <summary>
-        /// Gets the currently registered <see cref="IImageFormat"/>s.
-        /// </summary>
-        public IEnumerable<IImageFormat> ImageFormats => this.imageFormats;
-
-        /// <summary>
-        /// Gets or sets the position in a stream to use for reading when using a seekable stream as an image data source.
-        /// </summary>
-        public ReadOrigin ReadOrigin { get; set; } = ReadOrigin.Current;
-
-        /// <summary>
-        /// Gets or sets the <see cref="MemoryManager"/> that is currently in use.
-        /// </summary>
-        public MemoryManager MemoryManager { get; set; } = ArrayPoolMemoryManager.CreateDefault();
-
-        /// <summary>
-        /// Gets the maximum header size of all the formats.
-        /// </summary>
-        internal int MaxHeaderSize { get; private set; }
-
-        /// <summary>
-        /// Gets the currently registered <see cref="IImageFormatDetector"/>s.
-        /// </summary>
-        internal IEnumerable<IImageFormatDetector> FormatDetectors => this.imageFormatDetectors;
-
-        /// <summary>
-        /// Gets the currently registered <see cref="IImageDecoder"/>s.
-        /// </summary>
-        internal IEnumerable<KeyValuePair<IImageFormat, IImageDecoder>> ImageDecoders => this.mimeTypeDecoders;
-
-        /// <summary>
-        /// Gets the currently registered <see cref="IImageEncoder"/>s.
-        /// </summary>
-        internal IEnumerable<KeyValuePair<IImageFormat, IImageEncoder>> ImageEncoders => this.mimeTypeEncoders;
-
-#if !NETSTANDARD1_1
-        /// <summary>
-        /// Gets or sets the filesystem helper for accessing the local file system.
-        /// </summary>
-        internal IFileSystem FileSystem { get; set; } = new LocalFileSystem();
-#endif
-
-        /// <summary>
-        /// Gets or sets the image operations provider factory.
-        /// </summary>
-        internal IImageProcessingContextFactory ImageOperationsProvider { get; set; } = new DefaultImageOperationsProviderFactory();
-
-        /// <summary>
-        /// Registers a new format provider.
-        /// </summary>
-        /// <param name="configuration">The configuration provider to call configure on.</param>
-        public void Configure(IConfigurationModule configuration)
-        {
-            Guard.NotNull(configuration, nameof(configuration));
-            configuration.Configure(this);
-        }
-
-        /// <summary>
-        /// Registers a new format provider.
-        /// </summary>
-        /// <param name="format">The format to register as a known format.</param>
-        public void AddImageFormat(IImageFormat format)
-        {
-            Guard.NotNull(format, nameof(format));
-            Guard.NotNull(format.MimeTypes, nameof(format.MimeTypes));
-            Guard.NotNull(format.FileExtensions, nameof(format.FileExtensions));
-            this.imageFormats.Add(format);
-        }
-
-        /// <summary>
-        /// For the specified file extensions type find the e <see cref="IImageFormat"/>.
-        /// </summary>
-        /// <param name="extension">The extension to discover</param>
-        /// <returns>The <see cref="IImageFormat"/> if found otherwise null</returns>
-        public IImageFormat FindFormatByFileExtension(string extension)
-        {
-            return this.imageFormats.FirstOrDefault(x => x.FileExtensions.Contains(extension, StringComparer.OrdinalIgnoreCase));
-        }
-
-        /// <summary>
-        /// For the specified mime type find the <see cref="IImageFormat"/>.
-        /// </summary>
-        /// <param name="mimeType">The mime-type to discover</param>
-        /// <returns>The <see cref="IImageFormat"/> if found; otherwise null</returns>
-        public IImageFormat FindFormatByMimeType(string mimeType)
-        {
-            return this.imageFormats.FirstOrDefault(x => x.MimeTypes.Contains(mimeType, StringComparer.OrdinalIgnoreCase));
-        }
-
-        /// <summary>
-        /// Sets a specific image encoder as the encoder for a specific image format.
-        /// </summary>
-        /// <param name="imageFormat">The image format to register the encoder for.</param>
-        /// <param name="encoder">The encoder to use,</param>
-        public void SetEncoder(IImageFormat imageFormat, IImageEncoder encoder)
-        {
-            Guard.NotNull(imageFormat, nameof(imageFormat));
-            Guard.NotNull(encoder, nameof(encoder));
-            this.AddImageFormat(imageFormat);
-            this.mimeTypeEncoders.AddOrUpdate(imageFormat, encoder, (s, e) => encoder);
-        }
-
-        /// <summary>
-        /// Sets a specific image decoder as the decoder for a specific image format.
-        /// </summary>
-        /// <param name="imageFormat">The image format to register the encoder for.</param>
-        /// <param name="decoder">The decoder to use,</param>
-        public void SetDecoder(IImageFormat imageFormat, IImageDecoder decoder)
-        {
-            Guard.NotNull(imageFormat, nameof(imageFormat));
-            Guard.NotNull(decoder, nameof(decoder));
-            this.AddImageFormat(imageFormat);
-            this.mimeTypeDecoders.AddOrUpdate(imageFormat, decoder, (s, e) => decoder);
-        }
-
-        /// <summary>
-        /// Removes all the registered image format detectors.
-        /// </summary>
-        public void ClearImageFormatDetectors()
-        {
-            this.imageFormatDetectors = new ConcurrentBag<IImageFormatDetector>();
-        }
-
-        /// <summary>
-        /// Adds a new detector for detecting mime types.
-        /// </summary>
-        /// <param name="detector">The detector to add</param>
-        public void AddImageFormatDetector(IImageFormatDetector detector)
-        {
-            Guard.NotNull(detector, nameof(detector));
-            this.imageFormatDetectors.Add(detector);
-            this.SetMaxHeaderSize();
-        }
-
-        /// <summary>
-        /// For the specified mime type find the decoder.
-        /// </summary>
-        /// <param name="format">The format to discover</param>
-        /// <returns>The <see cref="IImageDecoder"/> if found otherwise null</returns>
-        public IImageDecoder FindDecoder(IImageFormat format)
-        {
-            Guard.NotNull(format, nameof(format));
-            if (this.mimeTypeDecoders.TryGetValue(format, out IImageDecoder decoder))
-            {
-                return decoder;
-            }
-
-            return null;
-        }
-
-        /// <summary>
-        /// For the specified mime type find the encoder.
-        /// </summary>
-        /// <param name="format">The format to discover</param>
-        /// <returns>The <see cref="IImageEncoder"/> if found otherwise null</returns>
-        public IImageEncoder FindEncoder(IImageFormat format)
-        {
-            Guard.NotNull(format, nameof(format));
-            if (this.mimeTypeEncoders.TryGetValue(format, out IImageEncoder encoder))
-            {
-                return encoder;
-            }
-
-            return null;
-        }
-
-        /// <summary>
-        /// Creates the default instance with the following <see cref="IConfigurationModule"/>s preregistered:
-        /// <para><see cref="PngConfigurationModule"/></para>
-        /// <para><see cref="JpegConfigurationModule"/></para>
-        /// <para><see cref="GifConfigurationModule"/></para>
-        /// <para><see cref="BmpConfigurationModule"/></para>
-        /// </summary>
-        /// <returns>The default configuration of <see cref="Configuration"/></returns>
-        internal static Configuration CreateDefaultInstance()
-        {
-            return new Configuration(
-                new PngConfigurationModule(),
-                new JpegConfigurationModule(),
-                new GifConfigurationModule(),
-                new BmpConfigurationModule());
-        }
-
-        /// <summary>
-        /// Sets the max header size.
-        /// </summary>
-        private void SetMaxHeaderSize()
-        {
-            this.MaxHeaderSize = this.imageFormatDetectors.Max(x => x.HeaderSize);
-        }
-    }
-}
->>>>>>> a3d95d8b
+// Copyright (c) Six Labors and contributors.
+// Licensed under the Apache License, Version 2.0.
+
+using System;
+using System.Collections.Concurrent;
+using System.Collections.Generic;
+using System.Linq;
+using System.Threading.Tasks;
+using SixLabors.ImageSharp.Formats;
+using SixLabors.ImageSharp.Formats.Bmp;
+using SixLabors.ImageSharp.Formats.Gif;
+using SixLabors.ImageSharp.Formats.Jpeg;
+using SixLabors.ImageSharp.Formats.Png;
+using SixLabors.ImageSharp.IO;
+using SixLabors.ImageSharp.Memory;
+
+namespace SixLabors.ImageSharp
+{
+    /// <summary>
+    /// Provides initialization code which allows extending the library.
+    /// </summary>
+    public sealed class Configuration
+    {
+        /// <summary>
+        /// A lazily initialized configuration default instance.
+        /// </summary>
+        private static readonly Lazy<Configuration> Lazy = new Lazy<Configuration>(CreateDefaultInstance);
+
+        /// <summary>
+        /// Initializes a new instance of the <see cref="Configuration" /> class.
+        /// </summary>
+        public Configuration()
+        {
+        }
+
+        /// <summary>
+        /// Initializes a new instance of the <see cref="Configuration"/> class.
+        /// </summary>
+        /// <param name="configuration">A configuration instance to be copied</param>
+        public Configuration(Configuration configuration)
+        {
+            this.ParallelOptions = configuration.ParallelOptions;
+            this.ImageFormatsManager = configuration.ImageFormatsManager;
+            this.MemoryManager = configuration.MemoryManager;
+            this.ImageOperationsProvider = configuration.ImageOperationsProvider;
+
+            #if !NETSTANDARD1_1
+            this.FileSystem = configuration.FileSystem;
+            #endif
+              
+            this.ReadOrigin = configuration.ReadOrigin;
+        }
+
+        /// <summary>
+        /// Initializes a new instance of the <see cref="Configuration" /> class.
+        /// </summary>
+        /// <param name="configurationModules">A collection of configuration modules to register</param>
+        public Configuration(params IConfigurationModule[] configurationModules)
+        {
+            if (configurationModules != null)
+            {
+                foreach (IConfigurationModule p in configurationModules)
+                {
+                    p.Configure(this);
+                }
+            }
+        }
+
+        /// <summary>
+        /// Gets the default <see cref="Configuration"/> instance.
+        /// </summary>
+        public static Configuration Default { get; } = Lazy.Value;
+
+        /// <summary>
+        /// Gets the global parallel options for processing tasks in parallel.
+        /// </summary>
+        public ParallelOptions ParallelOptions { get; } = new ParallelOptions { MaxDegreeOfParallelism = Environment.ProcessorCount };
+
+        /// <summary>
+        /// Gets the currently registered <see cref="IImageFormat"/>s.
+        /// </summary>
+        public IEnumerable<IImageFormat> ImageFormats => this.ImageFormatsManager.ImageFormats;
+      
+        /// <summary>
+        /// Gets or sets the position in a stream to use for reading when using a seekable stream as an image data source.
+        /// </summary>
+        public ReadOrigin ReadOrigin { get; set; } = ReadOrigin.Current;
+
+        /// <summary>
+        /// Gets or sets the <see cref="ImageFormatManager"/> that is currently in use.
+        /// </summary>
+        public ImageFormatManager ImageFormatsManager { get; set; } = new ImageFormatManager();
+
+        /// <summary>
+        /// Gets or sets the <see cref="MemoryManager"/> that is currently in use.
+        /// </summary>
+        public MemoryManager MemoryManager { get; set; } = ArrayPoolMemoryManager.CreateDefault();
+
+        /// <summary>
+        /// Gets the maximum header size of all the formats.
+        /// </summary>
+        internal int MaxHeaderSize => this.ImageFormatsManager.MaxHeaderSize;
+
+        /// <summary>
+        /// Gets the currently registered <see cref="IImageFormatDetector"/>s.
+        /// </summary>
+        internal IEnumerable<IImageFormatDetector> FormatDetectors => this.ImageFormatsManager.FormatDetectors;
+
+        /// <summary>
+        /// Gets the currently registered <see cref="IImageDecoder"/>s.
+        /// </summary>
+        internal IEnumerable<KeyValuePair<IImageFormat, IImageDecoder>> ImageDecoders => this.ImageFormatsManager.ImageDecoders;
+
+        /// <summary>
+        /// Gets the currently registered <see cref="IImageEncoder"/>s.
+        /// </summary>
+        internal IEnumerable<KeyValuePair<IImageFormat, IImageEncoder>> ImageEncoders => this.ImageFormatsManager.ImageEncoders;
+
+#if !NETSTANDARD1_1
+        /// <summary>
+        /// Gets or sets the filesystem helper for accessing the local file system.
+        /// </summary>
+        internal IFileSystem FileSystem { get; set; } = new LocalFileSystem();
+#endif
+
+        /// <summary>
+        /// Gets or sets the image operations provider factory.
+        /// </summary>
+        internal IImageProcessingContextFactory ImageOperationsProvider { get; set; } = new DefaultImageOperationsProviderFactory();
+
+        /// <summary>
+        /// Registers a new format provider.
+        /// </summary>
+        /// <param name="configuration">The configuration provider to call configure on.</param>
+        public void Configure(IConfigurationModule configuration)
+        {
+            Guard.NotNull(configuration, nameof(configuration));
+            configuration.Configure(this);
+        }
+
+        /// <summary>
+        /// Registers a new format provider.
+        /// </summary>
+        /// <param name="format">The format to register as a known format.</param>
+        public void AddImageFormat(IImageFormat format)
+        {
+            this.ImageFormatsManager.AddImageFormat(format);
+        }
+
+        /// <summary>
+        /// For the specified file extensions type find the e <see cref="IImageFormat"/>.
+        /// </summary>
+        /// <param name="extension">The extension to discover</param>
+        /// <returns>The <see cref="IImageFormat"/> if found otherwise null</returns>
+        public IImageFormat FindFormatByFileExtension(string extension)
+        {
+            return this.ImageFormatsManager.FindFormatByFileExtension(extension);
+        }
+
+        /// <summary>
+        /// For the specified mime type find the <see cref="IImageFormat"/>.
+        /// </summary>
+        /// <param name="mimeType">The mime-type to discover</param>
+        /// <returns>The <see cref="IImageFormat"/> if found; otherwise null</returns>
+        public IImageFormat FindFormatByMimeType(string mimeType)
+        {
+            return this.ImageFormatsManager.FindFormatByMimeType(mimeType);
+        }
+
+        /// <summary>
+        /// Sets a specific image encoder as the encoder for a specific image format.
+        /// </summary>
+        /// <param name="imageFormat">The image format to register the encoder for.</param>
+        /// <param name="encoder">The encoder to use,</param>
+        public void SetEncoder(IImageFormat imageFormat, IImageEncoder encoder)
+        {
+            this.ImageFormatsManager.SetEncoder(imageFormat, encoder);
+        }
+
+        /// <summary>
+        /// Sets a specific image decoder as the decoder for a specific image format.
+        /// </summary>
+        /// <param name="imageFormat">The image format to register the encoder for.</param>
+        /// <param name="decoder">The decoder to use,</param>
+        public void SetDecoder(IImageFormat imageFormat, IImageDecoder decoder)
+        {
+            this.ImageFormatsManager.SetDecoder(imageFormat, decoder);
+        }
+
+        /// <summary>
+        /// Removes all the registered image format detectors.
+        /// </summary>
+        public void ClearImageFormatDetectors()
+        {
+            this.ImageFormatsManager.ClearImageFormatDetectors();
+        }
+
+        /// <summary>
+        /// Adds a new detector for detecting mime types.
+        /// </summary>
+        /// <param name="detector">The detector to add</param>
+        public void AddImageFormatDetector(IImageFormatDetector detector)
+        {
+            this.ImageFormatsManager.AddImageFormatDetector(detector);
+        }
+
+        /// <summary>
+        /// For the specified mime type find the decoder.
+        /// </summary>
+        /// <param name="format">The format to discover</param>
+        /// <returns>The <see cref="IImageDecoder"/> if found otherwise null</returns>
+        public IImageDecoder FindDecoder(IImageFormat format)
+        {
+            return this.ImageFormatsManager.FindDecoder(format);
+        }
+
+        /// <summary>
+        /// For the specified mime type find the encoder.
+        /// </summary>
+        /// <param name="format">The format to discover</param>
+        /// <returns>The <see cref="IImageEncoder"/> if found otherwise null</returns>
+        public IImageEncoder FindEncoder(IImageFormat format)
+        {
+            return this.ImageFormatsManager.FindEncoder(format);
+        }
+
+        /// <summary>
+        /// Creates the default instance with the following <see cref="IConfigurationModule"/>s preregistered:
+        /// <para><see cref="PngConfigurationModule"/></para>
+        /// <para><see cref="JpegConfigurationModule"/></para>
+        /// <para><see cref="GifConfigurationModule"/></para>
+        /// <para><see cref="BmpConfigurationModule"/></para>
+        /// </summary>
+        /// <returns>The default configuration of <see cref="Configuration"/></returns>
+        internal static Configuration CreateDefaultInstance()
+        {
+            return new Configuration(
+                new PngConfigurationModule(),
+                new JpegConfigurationModule(),
+                new GifConfigurationModule(),
+                new BmpConfigurationModule());
+        }
+    }
+}