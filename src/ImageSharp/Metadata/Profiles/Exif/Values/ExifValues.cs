// Copyright (c) Six Labors.
// Licensed under the Apache License, Version 2.0.

namespace SixLabors.ImageSharp.Metadata.Profiles.Exif
{
    internal static partial class ExifValues
    {
        public static ExifValue Create(ExifTagValue tag) => (ExifValue)CreateValue(tag);

        public static ExifValue Create(ExifTag tag) => (ExifValue)CreateValue((ExifTagValue)(ushort)tag);

        public static ExifValue Create(ExifTagValue tag, ExifDataType dataType, ulong numberOfComponents) => Create(tag, dataType, numberOfComponents != 1);

        public static ExifValue Create(ExifTagValue tag, ExifDataType dataType, bool isArray)
        {
            switch (dataType)
            {
                case ExifDataType.Byte:
<<<<<<< HEAD
                    return isArray ? (ExifValue)new ExifByteArray(tag, dataType) : new ExifByte(tag, dataType);
                case ExifDataType.DoubleFloat:
                    return isArray ? (ExifValue)new ExifDoubleArray(tag) : new ExifDouble(tag);
                case ExifDataType.SingleFloat:
                    return isArray ? (ExifValue)new ExifFloatArray(tag) : new ExifFloat(tag);
                case ExifDataType.Long:
                    return isArray ? (ExifValue)new ExifLongArray(tag) : new ExifLong(tag);
                case ExifDataType.Long8:
                    return isArray ? (ExifValue)new ExifLong8Array(tag) : new ExifLong8(tag);
                case ExifDataType.Rational:
                    return isArray ? (ExifValue)new ExifRationalArray(tag) : new ExifRational(tag);
                case ExifDataType.Short:
                    return isArray ? (ExifValue)new ExifShortArray(tag) : new ExifShort(tag);
                case ExifDataType.SignedByte:
                    return isArray ? (ExifValue)new ExifSignedByteArray(tag) : new ExifSignedByte(tag);
                case ExifDataType.SignedLong:
                    return isArray ? (ExifValue)new ExifSignedLongArray(tag) : new ExifSignedLong(tag);
                case ExifDataType.SignedLong8:
                    return isArray ? (ExifValue)new ExifSignedLong8Array(tag) : new ExifSignedLong8(tag);
                case ExifDataType.SignedRational:
                    return isArray ? (ExifValue)new ExifSignedRationalArray(tag) : new ExifSignedRational(tag);
                case ExifDataType.SignedShort:
                    return isArray ? (ExifValue)new ExifSignedShortArray(tag) : new ExifSignedShort(tag);
                case ExifDataType.Ascii:
                    return new ExifString(tag);
                case ExifDataType.Undefined:
                    return isArray ? (ExifValue)new ExifByteArray(tag, dataType) : new ExifByte(tag, dataType);
=======
                    return isArray ? new ExifByteArray(tag, dataType) : new ExifByte(tag, dataType);
                case ExifDataType.DoubleFloat:
                    return isArray ? new ExifDoubleArray(tag) : new ExifDouble(tag);
                case ExifDataType.SingleFloat:
                    return isArray ? new ExifFloatArray(tag) : new ExifFloat(tag);
                case ExifDataType.Long:
                    return isArray ? new ExifLongArray(tag) : new ExifLong(tag);
                case ExifDataType.Long8:
                    return isArray ? new ExifLong8Array(tag) : new ExifLong8(tag);
                case ExifDataType.Rational:
                    return isArray ? new ExifRationalArray(tag) : new ExifRational(tag);
                case ExifDataType.Short:
                    return isArray ? new ExifShortArray(tag) : new ExifShort(tag);
                case ExifDataType.SignedByte:
                    return isArray ? new ExifSignedByteArray(tag) : new ExifSignedByte(tag);
                case ExifDataType.SignedLong:
                    return isArray ? new ExifSignedLongArray(tag) : new ExifSignedLong(tag);
                case ExifDataType.SignedLong8:
                    return isArray ? new ExifSignedLong8Array(tag) : new ExifSignedLong8(tag);
                case ExifDataType.SignedRational:
                    return isArray ? new ExifSignedRationalArray(tag) : new ExifSignedRational(tag);
                case ExifDataType.SignedShort:
                    return isArray ? new ExifSignedShortArray(tag) : new ExifSignedShort(tag);
                case ExifDataType.Ascii:
                    return new ExifString(tag);
                case ExifDataType.Undefined:
                    return isArray ? new ExifByteArray(tag, dataType) : new ExifByte(tag, dataType);
>>>>>>> 0fdcf04b
                default:
                    return null;
            }
        }

        private static object CreateValue(ExifTagValue tag)
        {
            switch (tag)
            {
                case ExifTagValue.FaxProfile:
                    return new ExifByte(ExifTag.FaxProfile, ExifDataType.Byte);
                case ExifTagValue.ModeNumber:
                    return new ExifByte(ExifTag.ModeNumber, ExifDataType.Byte);
                case ExifTagValue.GPSAltitudeRef:
                    return new ExifByte(ExifTag.GPSAltitudeRef, ExifDataType.Byte);

                case ExifTagValue.ClipPath:
                    return new ExifByteArray(ExifTag.ClipPath, ExifDataType.Byte);
                case ExifTagValue.VersionYear:
                    return new ExifByteArray(ExifTag.VersionYear, ExifDataType.Byte);
                case ExifTagValue.XMP:
                    return new ExifByteArray(ExifTag.XMP, ExifDataType.Byte);
                case ExifTagValue.CFAPattern2:
                    return new ExifByteArray(ExifTag.CFAPattern2, ExifDataType.Byte);
                case ExifTagValue.TIFFEPStandardID:
                    return new ExifByteArray(ExifTag.TIFFEPStandardID, ExifDataType.Byte);
                case ExifTagValue.GPSVersionID:
                    return new ExifByteArray(ExifTag.GPSVersionID, ExifDataType.Byte);

                case ExifTagValue.PixelScale:
                    return new ExifDoubleArray(ExifTag.PixelScale);
                case ExifTagValue.IntergraphMatrix:
                    return new ExifDoubleArray(ExifTag.IntergraphMatrix);
                case ExifTagValue.ModelTiePoint:
                    return new ExifDoubleArray(ExifTag.ModelTiePoint);
                case ExifTagValue.ModelTransform:
                    return new ExifDoubleArray(ExifTag.ModelTransform);

                case ExifTagValue.SubfileType:
                    return new ExifLong(ExifTag.SubfileType);
                case ExifTagValue.SubIFDOffset:
                    return new ExifLong(ExifTag.SubIFDOffset);
                case ExifTagValue.GPSIFDOffset:
                    return new ExifLong(ExifTag.GPSIFDOffset);
                case ExifTagValue.T4Options:
                    return new ExifLong(ExifTag.T4Options);
                case ExifTagValue.T6Options:
                    return new ExifLong(ExifTag.T6Options);
                case ExifTagValue.XClipPathUnits:
                    return new ExifLong(ExifTag.XClipPathUnits);
                case ExifTagValue.YClipPathUnits:
                    return new ExifLong(ExifTag.YClipPathUnits);
                case ExifTagValue.ProfileType:
                    return new ExifLong(ExifTag.ProfileType);
                case ExifTagValue.CodingMethods:
                    return new ExifLong(ExifTag.CodingMethods);
                case ExifTagValue.T82ptions:
                    return new ExifLong(ExifTag.T82ptions);
                case ExifTagValue.JPEGInterchangeFormat:
                    return new ExifLong(ExifTag.JPEGInterchangeFormat);
                case ExifTagValue.JPEGInterchangeFormatLength:
                    return new ExifLong(ExifTag.JPEGInterchangeFormatLength);
                case ExifTagValue.MDFileTag:
                    return new ExifLong(ExifTag.MDFileTag);
                case ExifTagValue.StandardOutputSensitivity:
                    return new ExifLong(ExifTag.StandardOutputSensitivity);
                case ExifTagValue.RecommendedExposureIndex:
                    return new ExifLong(ExifTag.RecommendedExposureIndex);
                case ExifTagValue.ISOSpeed:
                    return new ExifLong(ExifTag.ISOSpeed);
                case ExifTagValue.ISOSpeedLatitudeyyy:
                    return new ExifLong(ExifTag.ISOSpeedLatitudeyyy);
                case ExifTagValue.ISOSpeedLatitudezzz:
                    return new ExifLong(ExifTag.ISOSpeedLatitudezzz);
                case ExifTagValue.FaxRecvParams:
                    return new ExifLong(ExifTag.FaxRecvParams);
                case ExifTagValue.FaxRecvTime:
                    return new ExifLong(ExifTag.FaxRecvTime);
                case ExifTagValue.ImageNumber:
                    return new ExifLong(ExifTag.ImageNumber);

                case ExifTagValue.FreeOffsets:
                    return new ExifLongArray(ExifTag.FreeOffsets);
                case ExifTagValue.FreeByteCounts:
                    return new ExifLongArray(ExifTag.FreeByteCounts);
                case ExifTagValue.ColorResponseUnit:
                    return new ExifLongArray(ExifTag.ColorResponseUnit);
                case ExifTagValue.TileOffsets:
                    return new ExifLongArray(ExifTag.TileOffsets);
                case ExifTagValue.SMinSampleValue:
                    return new ExifLongArray(ExifTag.SMinSampleValue);
                case ExifTagValue.SMaxSampleValue:
                    return new ExifLongArray(ExifTag.SMaxSampleValue);
                case ExifTagValue.JPEGQTables:
                    return new ExifLongArray(ExifTag.JPEGQTables);
                case ExifTagValue.JPEGDCTables:
                    return new ExifLongArray(ExifTag.JPEGDCTables);
                case ExifTagValue.JPEGACTables:
                    return new ExifLongArray(ExifTag.JPEGACTables);
                case ExifTagValue.StripRowCounts:
                    return new ExifLongArray(ExifTag.StripRowCounts);
                case ExifTagValue.IntergraphRegisters:
                    return new ExifLongArray(ExifTag.IntergraphRegisters);
                case ExifTagValue.TimeZoneOffset:
                    return new ExifLongArray(ExifTag.TimeZoneOffset);
                case ExifTagValue.SubIFDs:
                    return new ExifLongArray(ExifTag.SubIFDs);

                case ExifTagValue.ImageWidth:
                    return new ExifNumber(ExifTag.ImageWidth);
                case ExifTagValue.ImageLength:
                    return new ExifNumber(ExifTag.ImageLength);
                case ExifTagValue.RowsPerStrip:
                    return new ExifNumber(ExifTag.RowsPerStrip);
                case ExifTagValue.TileWidth:
                    return new ExifNumber(ExifTag.TileWidth);
                case ExifTagValue.TileLength:
                    return new ExifNumber(ExifTag.TileLength);
                case ExifTagValue.BadFaxLines:
                    return new ExifNumber(ExifTag.BadFaxLines);
                case ExifTagValue.ConsecutiveBadFaxLines:
                    return new ExifNumber(ExifTag.ConsecutiveBadFaxLines);
                case ExifTagValue.PixelXDimension:
                    return new ExifNumber(ExifTag.PixelXDimension);
                case ExifTagValue.PixelYDimension:
                    return new ExifNumber(ExifTag.PixelYDimension);

                case ExifTagValue.StripByteCounts:
                    return new ExifNumberArray(ExifTag.StripByteCounts);
                case ExifTagValue.StripOffsets:
                    return new ExifNumberArray(ExifTag.StripOffsets);
                case ExifTagValue.TileByteCounts:
                    return new ExifNumberArray(ExifTag.TileByteCounts);
                case ExifTagValue.ImageLayer:
                    return new ExifNumberArray(ExifTag.ImageLayer);

                case ExifTagValue.XPosition:
                    return new ExifRational(ExifTag.XPosition);
                case ExifTagValue.YPosition:
                    return new ExifRational(ExifTag.YPosition);
                case ExifTagValue.XResolution:
                    return new ExifRational(ExifTag.XResolution);
                case ExifTagValue.YResolution:
                    return new ExifRational(ExifTag.YResolution);
                case ExifTagValue.BatteryLevel:
                    return new ExifRational(ExifTag.BatteryLevel);
                case ExifTagValue.ExposureTime:
                    return new ExifRational(ExifTag.ExposureTime);
                case ExifTagValue.FNumber:
                    return new ExifRational(ExifTag.FNumber);
                case ExifTagValue.MDScalePixel:
                    return new ExifRational(ExifTag.MDScalePixel);
                case ExifTagValue.CompressedBitsPerPixel:
                    return new ExifRational(ExifTag.CompressedBitsPerPixel);
                case ExifTagValue.ApertureValue:
                    return new ExifRational(ExifTag.ApertureValue);
                case ExifTagValue.MaxApertureValue:
                    return new ExifRational(ExifTag.MaxApertureValue);
                case ExifTagValue.SubjectDistance:
                    return new ExifRational(ExifTag.SubjectDistance);
                case ExifTagValue.FocalLength:
                    return new ExifRational(ExifTag.FocalLength);
                case ExifTagValue.FlashEnergy2:
                    return new ExifRational(ExifTag.FlashEnergy2);
                case ExifTagValue.FocalPlaneXResolution2:
                    return new ExifRational(ExifTag.FocalPlaneXResolution2);
                case ExifTagValue.FocalPlaneYResolution2:
                    return new ExifRational(ExifTag.FocalPlaneYResolution2);
                case ExifTagValue.ExposureIndex2:
                    return new ExifRational(ExifTag.ExposureIndex2);
                case ExifTagValue.Humidity:
                    return new ExifRational(ExifTag.Humidity);
                case ExifTagValue.Pressure:
                    return new ExifRational(ExifTag.Pressure);
                case ExifTagValue.Acceleration:
                    return new ExifRational(ExifTag.Acceleration);
                case ExifTagValue.FlashEnergy:
                    return new ExifRational(ExifTag.FlashEnergy);
                case ExifTagValue.FocalPlaneXResolution:
                    return new ExifRational(ExifTag.FocalPlaneXResolution);
                case ExifTagValue.FocalPlaneYResolution:
                    return new ExifRational(ExifTag.FocalPlaneYResolution);
                case ExifTagValue.ExposureIndex:
                    return new ExifRational(ExifTag.ExposureIndex);
                case ExifTagValue.DigitalZoomRatio:
                    return new ExifRational(ExifTag.DigitalZoomRatio);
                case ExifTagValue.GPSAltitude:
                    return new ExifRational(ExifTag.GPSAltitude);
                case ExifTagValue.GPSDOP:
                    return new ExifRational(ExifTag.GPSDOP);
                case ExifTagValue.GPSSpeed:
                    return new ExifRational(ExifTag.GPSSpeed);
                case ExifTagValue.GPSTrack:
                    return new ExifRational(ExifTag.GPSTrack);
                case ExifTagValue.GPSImgDirection:
                    return new ExifRational(ExifTag.GPSImgDirection);
                case ExifTagValue.GPSDestBearing:
                    return new ExifRational(ExifTag.GPSDestBearing);
                case ExifTagValue.GPSDestDistance:
                    return new ExifRational(ExifTag.GPSDestDistance);

                case ExifTagValue.WhitePoint:
                    return new ExifRationalArray(ExifTag.WhitePoint);
                case ExifTagValue.PrimaryChromaticities:
                    return new ExifRationalArray(ExifTag.PrimaryChromaticities);
                case ExifTagValue.YCbCrCoefficients:
                    return new ExifRationalArray(ExifTag.YCbCrCoefficients);
                case ExifTagValue.ReferenceBlackWhite:
                    return new ExifRationalArray(ExifTag.ReferenceBlackWhite);
                case ExifTagValue.GPSLatitude:
                    return new ExifRationalArray(ExifTag.GPSLatitude);
                case ExifTagValue.GPSLongitude:
                    return new ExifRationalArray(ExifTag.GPSLongitude);
                case ExifTagValue.GPSTimestamp:
                    return new ExifRationalArray(ExifTag.GPSTimestamp);
                case ExifTagValue.GPSDestLatitude:
                    return new ExifRationalArray(ExifTag.GPSDestLatitude);
                case ExifTagValue.GPSDestLongitude:
                    return new ExifRationalArray(ExifTag.GPSDestLongitude);
                case ExifTagValue.LensSpecification:
                    return new ExifRationalArray(ExifTag.LensSpecification);

                case ExifTagValue.OldSubfileType:
                    return new ExifShort(ExifTag.OldSubfileType);
                case ExifTagValue.Compression:
                    return new ExifShort(ExifTag.Compression);
                case ExifTagValue.PhotometricInterpretation:
                    return new ExifShort(ExifTag.PhotometricInterpretation);
                case ExifTagValue.Thresholding:
                    return new ExifShort(ExifTag.Thresholding);
                case ExifTagValue.CellWidth:
                    return new ExifShort(ExifTag.CellWidth);
                case ExifTagValue.CellLength:
                    return new ExifShort(ExifTag.CellLength);
                case ExifTagValue.FillOrder:
                    return new ExifShort(ExifTag.FillOrder);
                case ExifTagValue.Orientation:
                    return new ExifShort(ExifTag.Orientation);
                case ExifTagValue.SamplesPerPixel:
                    return new ExifShort(ExifTag.SamplesPerPixel);
                case ExifTagValue.PlanarConfiguration:
                    return new ExifShort(ExifTag.PlanarConfiguration);
                case ExifTagValue.Predictor:
                    return new ExifShort(ExifTag.Predictor);
                case ExifTagValue.GrayResponseUnit:
                    return new ExifShort(ExifTag.GrayResponseUnit);
                case ExifTagValue.ResolutionUnit:
                    return new ExifShort(ExifTag.ResolutionUnit);
                case ExifTagValue.CleanFaxData:
                    return new ExifShort(ExifTag.CleanFaxData);
                case ExifTagValue.InkSet:
                    return new ExifShort(ExifTag.InkSet);
                case ExifTagValue.NumberOfInks:
                    return new ExifShort(ExifTag.NumberOfInks);
                case ExifTagValue.DotRange:
                    return new ExifShort(ExifTag.DotRange);
                case ExifTagValue.Indexed:
                    return new ExifShort(ExifTag.Indexed);
                case ExifTagValue.OPIProxy:
                    return new ExifShort(ExifTag.OPIProxy);
                case ExifTagValue.JPEGProc:
                    return new ExifShort(ExifTag.JPEGProc);
                case ExifTagValue.JPEGRestartInterval:
                    return new ExifShort(ExifTag.JPEGRestartInterval);
                case ExifTagValue.YCbCrPositioning:
                    return new ExifShort(ExifTag.YCbCrPositioning);
                case ExifTagValue.Rating:
                    return new ExifShort(ExifTag.Rating);
                case ExifTagValue.RatingPercent:
                    return new ExifShort(ExifTag.RatingPercent);
                case ExifTagValue.ExposureProgram:
                    return new ExifShort(ExifTag.ExposureProgram);
                case ExifTagValue.Interlace:
                    return new ExifShort(ExifTag.Interlace);
                case ExifTagValue.SelfTimerMode:
                    return new ExifShort(ExifTag.SelfTimerMode);
                case ExifTagValue.SensitivityType:
                    return new ExifShort(ExifTag.SensitivityType);
                case ExifTagValue.MeteringMode:
                    return new ExifShort(ExifTag.MeteringMode);
                case ExifTagValue.LightSource:
                    return new ExifShort(ExifTag.LightSource);
                case ExifTagValue.FocalPlaneResolutionUnit2:
                    return new ExifShort(ExifTag.FocalPlaneResolutionUnit2);
                case ExifTagValue.SensingMethod2:
                    return new ExifShort(ExifTag.SensingMethod2);
                case ExifTagValue.Flash:
                    return new ExifShort(ExifTag.Flash);
                case ExifTagValue.ColorSpace:
                    return new ExifShort(ExifTag.ColorSpace);
                case ExifTagValue.FocalPlaneResolutionUnit:
                    return new ExifShort(ExifTag.FocalPlaneResolutionUnit);
                case ExifTagValue.SensingMethod:
                    return new ExifShort(ExifTag.SensingMethod);
                case ExifTagValue.CustomRendered:
                    return new ExifShort(ExifTag.CustomRendered);
                case ExifTagValue.ExposureMode:
                    return new ExifShort(ExifTag.ExposureMode);
                case ExifTagValue.WhiteBalance:
                    return new ExifShort(ExifTag.WhiteBalance);
                case ExifTagValue.FocalLengthIn35mmFilm:
                    return new ExifShort(ExifTag.FocalLengthIn35mmFilm);
                case ExifTagValue.SceneCaptureType:
                    return new ExifShort(ExifTag.SceneCaptureType);
                case ExifTagValue.GainControl:
                    return new ExifShort(ExifTag.GainControl);
                case ExifTagValue.Contrast:
                    return new ExifShort(ExifTag.Contrast);
                case ExifTagValue.Saturation:
                    return new ExifShort(ExifTag.Saturation);
                case ExifTagValue.Sharpness:
                    return new ExifShort(ExifTag.Sharpness);
                case ExifTagValue.SubjectDistanceRange:
                    return new ExifShort(ExifTag.SubjectDistanceRange);
                case ExifTagValue.GPSDifferential:
                    return new ExifShort(ExifTag.GPSDifferential);

                case ExifTagValue.BitsPerSample:
                    return new ExifShortArray(ExifTag.BitsPerSample);
                case ExifTagValue.MinSampleValue:
                    return new ExifShortArray(ExifTag.MinSampleValue);
                case ExifTagValue.MaxSampleValue:
                    return new ExifShortArray(ExifTag.MaxSampleValue);
                case ExifTagValue.GrayResponseCurve:
                    return new ExifShortArray(ExifTag.GrayResponseCurve);
                case ExifTagValue.ColorMap:
                    return new ExifShortArray(ExifTag.ColorMap);
                case ExifTagValue.ExtraSamples:
                    return new ExifShortArray(ExifTag.ExtraSamples);
                case ExifTagValue.PageNumber:
                    return new ExifShortArray(ExifTag.PageNumber);
                case ExifTagValue.TransferFunction:
                    return new ExifShortArray(ExifTag.TransferFunction);
                case ExifTagValue.HalftoneHints:
                    return new ExifShortArray(ExifTag.HalftoneHints);
                case ExifTagValue.SampleFormat:
                    return new ExifShortArray(ExifTag.SampleFormat);
                case ExifTagValue.TransferRange:
                    return new ExifShortArray(ExifTag.TransferRange);
                case ExifTagValue.DefaultImageColor:
                    return new ExifShortArray(ExifTag.DefaultImageColor);
                case ExifTagValue.JPEGLosslessPredictors:
                    return new ExifShortArray(ExifTag.JPEGLosslessPredictors);
                case ExifTagValue.JPEGPointTransforms:
                    return new ExifShortArray(ExifTag.JPEGPointTransforms);
                case ExifTagValue.YCbCrSubsampling:
                    return new ExifShortArray(ExifTag.YCbCrSubsampling);
                case ExifTagValue.CFARepeatPatternDim:
                    return new ExifShortArray(ExifTag.CFARepeatPatternDim);
                case ExifTagValue.IntergraphPacketData:
                    return new ExifShortArray(ExifTag.IntergraphPacketData);
                case ExifTagValue.ISOSpeedRatings:
                    return new ExifShortArray(ExifTag.ISOSpeedRatings);
                case ExifTagValue.SubjectArea:
                    return new ExifShortArray(ExifTag.SubjectArea);
                case ExifTagValue.SubjectLocation:
                    return new ExifShortArray(ExifTag.SubjectLocation);

                case ExifTagValue.ShutterSpeedValue:
                    return new ExifSignedRational(ExifTag.ShutterSpeedValue);
                case ExifTagValue.BrightnessValue:
                    return new ExifSignedRational(ExifTag.BrightnessValue);
                case ExifTagValue.ExposureBiasValue:
                    return new ExifSignedRational(ExifTag.ExposureBiasValue);
                case ExifTagValue.AmbientTemperature:
                    return new ExifSignedRational(ExifTag.AmbientTemperature);
                case ExifTagValue.WaterDepth:
                    return new ExifSignedRational(ExifTag.WaterDepth);
                case ExifTagValue.CameraElevationAngle:
                    return new ExifSignedRational(ExifTag.CameraElevationAngle);

                case ExifTagValue.Decode:
                    return new ExifSignedRationalArray(ExifTag.Decode);

                case ExifTagValue.ImageDescription:
                    return new ExifString(ExifTag.ImageDescription);
                case ExifTagValue.Make:
                    return new ExifString(ExifTag.Make);
                case ExifTagValue.Model:
                    return new ExifString(ExifTag.Model);
                case ExifTagValue.Software:
                    return new ExifString(ExifTag.Software);
                case ExifTagValue.DateTime:
                    return new ExifString(ExifTag.DateTime);
                case ExifTagValue.Artist:
                    return new ExifString(ExifTag.Artist);
                case ExifTagValue.HostComputer:
                    return new ExifString(ExifTag.HostComputer);
                case ExifTagValue.Copyright:
                    return new ExifString(ExifTag.Copyright);
                case ExifTagValue.DocumentName:
                    return new ExifString(ExifTag.DocumentName);
                case ExifTagValue.PageName:
                    return new ExifString(ExifTag.PageName);
                case ExifTagValue.InkNames:
                    return new ExifString(ExifTag.InkNames);
                case ExifTagValue.TargetPrinter:
                    return new ExifString(ExifTag.TargetPrinter);
                case ExifTagValue.ImageID:
                    return new ExifString(ExifTag.ImageID);
                case ExifTagValue.MDLabName:
                    return new ExifString(ExifTag.MDLabName);
                case ExifTagValue.MDSampleInfo:
                    return new ExifString(ExifTag.MDSampleInfo);
                case ExifTagValue.MDPrepDate:
                    return new ExifString(ExifTag.MDPrepDate);
                case ExifTagValue.MDPrepTime:
                    return new ExifString(ExifTag.MDPrepTime);
                case ExifTagValue.MDFileUnits:
                    return new ExifString(ExifTag.MDFileUnits);
                case ExifTagValue.SEMInfo:
                    return new ExifString(ExifTag.SEMInfo);
                case ExifTagValue.SpectralSensitivity:
                    return new ExifString(ExifTag.SpectralSensitivity);
                case ExifTagValue.DateTimeOriginal:
                    return new ExifString(ExifTag.DateTimeOriginal);
                case ExifTagValue.DateTimeDigitized:
                    return new ExifString(ExifTag.DateTimeDigitized);
                case ExifTagValue.SubsecTime:
                    return new ExifString(ExifTag.SubsecTime);
                case ExifTagValue.SubsecTimeOriginal:
                    return new ExifString(ExifTag.SubsecTimeOriginal);
                case ExifTagValue.SubsecTimeDigitized:
                    return new ExifString(ExifTag.SubsecTimeDigitized);
                case ExifTagValue.RelatedSoundFile:
                    return new ExifString(ExifTag.RelatedSoundFile);
                case ExifTagValue.FaxSubaddress:
                    return new ExifString(ExifTag.FaxSubaddress);
                case ExifTagValue.OffsetTime:
                    return new ExifString(ExifTag.OffsetTime);
                case ExifTagValue.OffsetTimeOriginal:
                    return new ExifString(ExifTag.OffsetTimeOriginal);
                case ExifTagValue.OffsetTimeDigitized:
                    return new ExifString(ExifTag.OffsetTimeDigitized);
                case ExifTagValue.SecurityClassification:
                    return new ExifString(ExifTag.SecurityClassification);
                case ExifTagValue.ImageHistory:
                    return new ExifString(ExifTag.ImageHistory);
                case ExifTagValue.ImageUniqueID:
                    return new ExifString(ExifTag.ImageUniqueID);
                case ExifTagValue.OwnerName:
                    return new ExifString(ExifTag.OwnerName);
                case ExifTagValue.SerialNumber:
                    return new ExifString(ExifTag.SerialNumber);
                case ExifTagValue.LensMake:
                    return new ExifString(ExifTag.LensMake);
                case ExifTagValue.LensModel:
                    return new ExifString(ExifTag.LensModel);
                case ExifTagValue.LensSerialNumber:
                    return new ExifString(ExifTag.LensSerialNumber);
                case ExifTagValue.GDALMetadata:
                    return new ExifString(ExifTag.GDALMetadata);
                case ExifTagValue.GDALNoData:
                    return new ExifString(ExifTag.GDALNoData);
                case ExifTagValue.GPSLatitudeRef:
                    return new ExifString(ExifTag.GPSLatitudeRef);
                case ExifTagValue.GPSLongitudeRef:
                    return new ExifString(ExifTag.GPSLongitudeRef);
                case ExifTagValue.GPSSatellites:
                    return new ExifString(ExifTag.GPSSatellites);
                case ExifTagValue.GPSStatus:
                    return new ExifString(ExifTag.GPSStatus);
                case ExifTagValue.GPSMeasureMode:
                    return new ExifString(ExifTag.GPSMeasureMode);
                case ExifTagValue.GPSSpeedRef:
                    return new ExifString(ExifTag.GPSSpeedRef);
                case ExifTagValue.GPSTrackRef:
                    return new ExifString(ExifTag.GPSTrackRef);
                case ExifTagValue.GPSImgDirectionRef:
                    return new ExifString(ExifTag.GPSImgDirectionRef);
                case ExifTagValue.GPSMapDatum:
                    return new ExifString(ExifTag.GPSMapDatum);
                case ExifTagValue.GPSDestLatitudeRef:
                    return new ExifString(ExifTag.GPSDestLatitudeRef);
                case ExifTagValue.GPSDestLongitudeRef:
                    return new ExifString(ExifTag.GPSDestLongitudeRef);
                case ExifTagValue.GPSDestBearingRef:
                    return new ExifString(ExifTag.GPSDestBearingRef);
                case ExifTagValue.GPSDestDistanceRef:
                    return new ExifString(ExifTag.GPSDestDistanceRef);
                case ExifTagValue.GPSDateStamp:
                    return new ExifString(ExifTag.GPSDateStamp);
<<<<<<< HEAD
=======
                case ExifTagValue.XPTitle:
                    return new ExifString(ExifTag.XPTitle);
                case ExifTagValue.XPComment:
                    return new ExifString(ExifTag.XPComment);
                case ExifTagValue.XPAuthor:
                    return new ExifString(ExifTag.XPAuthor);
                case ExifTagValue.XPKeywords:
                    return new ExifString(ExifTag.XPKeywords);
                case ExifTagValue.XPSubject:
                    return new ExifString(ExifTag.XPSubject);
>>>>>>> 0fdcf04b

                case ExifTagValue.FileSource:
                    return new ExifByte(ExifTag.FileSource, ExifDataType.Undefined);
                case ExifTagValue.SceneType:
                    return new ExifByte(ExifTag.SceneType, ExifDataType.Undefined);

                case ExifTagValue.JPEGTables:
                    return new ExifByteArray(ExifTag.JPEGTables, ExifDataType.Undefined);
                case ExifTagValue.OECF:
                    return new ExifByteArray(ExifTag.OECF, ExifDataType.Undefined);
                case ExifTagValue.ExifVersion:
                    return new ExifByteArray(ExifTag.ExifVersion, ExifDataType.Undefined);
                case ExifTagValue.ComponentsConfiguration:
                    return new ExifByteArray(ExifTag.ComponentsConfiguration, ExifDataType.Undefined);
                case ExifTagValue.MakerNote:
                    return new ExifByteArray(ExifTag.MakerNote, ExifDataType.Undefined);
                case ExifTagValue.FlashpixVersion:
                    return new ExifByteArray(ExifTag.FlashpixVersion, ExifDataType.Undefined);
                case ExifTagValue.SpatialFrequencyResponse:
                    return new ExifByteArray(ExifTag.SpatialFrequencyResponse, ExifDataType.Undefined);
                case ExifTagValue.SpatialFrequencyResponse2:
                    return new ExifByteArray(ExifTag.SpatialFrequencyResponse2, ExifDataType.Undefined);
                case ExifTagValue.Noise:
                    return new ExifByteArray(ExifTag.Noise, ExifDataType.Undefined);
                case ExifTagValue.CFAPattern:
                    return new ExifByteArray(ExifTag.CFAPattern, ExifDataType.Undefined);
                case ExifTagValue.DeviceSettingDescription:
                    return new ExifByteArray(ExifTag.DeviceSettingDescription, ExifDataType.Undefined);
                case ExifTagValue.ImageSourceData:
                    return new ExifByteArray(ExifTag.ImageSourceData, ExifDataType.Undefined);

<<<<<<< HEAD
                case ExifTagValue.XPTitle:
                    return new ExifUcs2String(ExifTag.XPTitle);
                case ExifTagValue.XPComment:
                    return new ExifUcs2String(ExifTag.XPComment);
                case ExifTagValue.XPAuthor:
                    return new ExifUcs2String(ExifTag.XPAuthor);
                case ExifTagValue.XPKeywords:
                    return new ExifUcs2String(ExifTag.XPKeywords);
                case ExifTagValue.XPSubject:
                    return new ExifUcs2String(ExifTag.XPSubject);

                case ExifTagValue.UserComment:
                    return new ExifEncodedString(ExifTag.UserComment);
                case ExifTagValue.GPSProcessingMethod:
                    return new ExifEncodedString(ExifTag.GPSProcessingMethod);
                case ExifTagValue.GPSAreaInformation:
                    return new ExifEncodedString(ExifTag.GPSAreaInformation);

=======
                case ExifTagValue.UserComment:
                    return new ExifEncodedString(ExifTag.UserComment);
                case ExifTagValue.GPSProcessingMethod:
                    return new ExifEncodedString(ExifTag.GPSProcessingMethod);
                case ExifTagValue.GPSAreaInformation:
                    return new ExifEncodedString(ExifTag.GPSAreaInformation);

>>>>>>> 0fdcf04b
                default:
                    return null;
            }
        }
    }
}<|MERGE_RESOLUTION|>--- conflicted
+++ resolved
@@ -16,35 +16,6 @@
             switch (dataType)
             {
                 case ExifDataType.Byte:
-<<<<<<< HEAD
-                    return isArray ? (ExifValue)new ExifByteArray(tag, dataType) : new ExifByte(tag, dataType);
-                case ExifDataType.DoubleFloat:
-                    return isArray ? (ExifValue)new ExifDoubleArray(tag) : new ExifDouble(tag);
-                case ExifDataType.SingleFloat:
-                    return isArray ? (ExifValue)new ExifFloatArray(tag) : new ExifFloat(tag);
-                case ExifDataType.Long:
-                    return isArray ? (ExifValue)new ExifLongArray(tag) : new ExifLong(tag);
-                case ExifDataType.Long8:
-                    return isArray ? (ExifValue)new ExifLong8Array(tag) : new ExifLong8(tag);
-                case ExifDataType.Rational:
-                    return isArray ? (ExifValue)new ExifRationalArray(tag) : new ExifRational(tag);
-                case ExifDataType.Short:
-                    return isArray ? (ExifValue)new ExifShortArray(tag) : new ExifShort(tag);
-                case ExifDataType.SignedByte:
-                    return isArray ? (ExifValue)new ExifSignedByteArray(tag) : new ExifSignedByte(tag);
-                case ExifDataType.SignedLong:
-                    return isArray ? (ExifValue)new ExifSignedLongArray(tag) : new ExifSignedLong(tag);
-                case ExifDataType.SignedLong8:
-                    return isArray ? (ExifValue)new ExifSignedLong8Array(tag) : new ExifSignedLong8(tag);
-                case ExifDataType.SignedRational:
-                    return isArray ? (ExifValue)new ExifSignedRationalArray(tag) : new ExifSignedRational(tag);
-                case ExifDataType.SignedShort:
-                    return isArray ? (ExifValue)new ExifSignedShortArray(tag) : new ExifSignedShort(tag);
-                case ExifDataType.Ascii:
-                    return new ExifString(tag);
-                case ExifDataType.Undefined:
-                    return isArray ? (ExifValue)new ExifByteArray(tag, dataType) : new ExifByte(tag, dataType);
-=======
                     return isArray ? new ExifByteArray(tag, dataType) : new ExifByte(tag, dataType);
                 case ExifDataType.DoubleFloat:
                     return isArray ? new ExifDoubleArray(tag) : new ExifDouble(tag);
@@ -72,7 +43,6 @@
                     return new ExifString(tag);
                 case ExifDataType.Undefined:
                     return isArray ? new ExifByteArray(tag, dataType) : new ExifByte(tag, dataType);
->>>>>>> 0fdcf04b
                 default:
                     return null;
             }
@@ -555,19 +525,6 @@
                     return new ExifString(ExifTag.GPSDestDistanceRef);
                 case ExifTagValue.GPSDateStamp:
                     return new ExifString(ExifTag.GPSDateStamp);
-<<<<<<< HEAD
-=======
-                case ExifTagValue.XPTitle:
-                    return new ExifString(ExifTag.XPTitle);
-                case ExifTagValue.XPComment:
-                    return new ExifString(ExifTag.XPComment);
-                case ExifTagValue.XPAuthor:
-                    return new ExifString(ExifTag.XPAuthor);
-                case ExifTagValue.XPKeywords:
-                    return new ExifString(ExifTag.XPKeywords);
-                case ExifTagValue.XPSubject:
-                    return new ExifString(ExifTag.XPSubject);
->>>>>>> 0fdcf04b
 
                 case ExifTagValue.FileSource:
                     return new ExifByte(ExifTag.FileSource, ExifDataType.Undefined);
@@ -599,7 +556,6 @@
                 case ExifTagValue.ImageSourceData:
                     return new ExifByteArray(ExifTag.ImageSourceData, ExifDataType.Undefined);
 
-<<<<<<< HEAD
                 case ExifTagValue.XPTitle:
                     return new ExifUcs2String(ExifTag.XPTitle);
                 case ExifTagValue.XPComment:
@@ -618,15 +574,6 @@
                 case ExifTagValue.GPSAreaInformation:
                     return new ExifEncodedString(ExifTag.GPSAreaInformation);
 
-=======
-                case ExifTagValue.UserComment:
-                    return new ExifEncodedString(ExifTag.UserComment);
-                case ExifTagValue.GPSProcessingMethod:
-                    return new ExifEncodedString(ExifTag.GPSProcessingMethod);
-                case ExifTagValue.GPSAreaInformation:
-                    return new ExifEncodedString(ExifTag.GPSAreaInformation);
-
->>>>>>> 0fdcf04b
                 default:
                     return null;
             }
